#!/usr/bin/python2.7
# -*- coding: utf-8 -*-

"""
**Project Name:**      MakeHuman

**Product Home Page:** http://www.makehuman.org/

**Code Home Page:**    https://bitbucket.org/MakeHuman/makehuman/

**Authors:**           Glynn Clements, Jonas Hauquier

**Copyright(c):**      MakeHuman Team 2001-2014

**Licensing:**         AGPL3 (http://www.makehuman.org/doc/node/the_makehuman_application.html)

    This file is part of MakeHuman (www.makehuman.org).

    This program is free software: you can redistribute it and/or modify
    it under the terms of the GNU Affero General Public License as
    published by the Free Software Foundation, either version 3 of the
    License, or (at your option) any later version.

    This program is distributed in the hope that it will be useful,
    but WITHOUT ANY WARRANTY; without even the implied warranty of
    MERCHANTABILITY or FITNESS FOR A PARTICULAR PURPOSE.  See the
    GNU Affero General Public License for more details.

    You should have received a copy of the GNU Affero General Public License
    along with this program.  If not, see <http://www.gnu.org/licenses/>.

**Coding Standards:**  See http://www.makehuman.org/node/165

Abstract
--------

TODO
"""

import sys
import os

from PyQt4 import QtCore, QtGui

from core import G
import events3d
import language
#import log
from getpath import getSysDataPath, getPath, isSubPath, pathToUnicode


def getLanguageString(text):
    """Function to get the translation of a text according to the selected
    language.

    The function will look up the given text in the current language's
    dictionary and it will return the translated string.
    """
    if not text:
        return text
    return language.language.getLanguageString(text)


class Widget(events3d.EventHandler):
    def __init__(self):
        events3d.EventHandler.__init__(self)

    def callEvent(self, eventType, event):
        super(Widget, self).callEvent(eventType, event)

    def focusInEvent(self, event):
        self.callEvent('onFocus', self)
        super(type(self), self).focusInEvent(event)

    def focusOutEvent(self, event):
        self.callEvent('onBlur', self)
        super(type(self), self).focusOutEvent(event)

    def showEvent(self, event):
        self.callEvent('onShow', self)
        super(type(self), self).showEvent(event)

    def hideEvent(self, event):
        self.callEvent('onHide', self)
        super(type(self), self).hideEvent(event)

    def onFocus(self, event):
        pass

    def onBlur(self, event):
        pass

    def onShow(self, event):
        pass

    def onHide(self, event):
        pass

class Tab(Widget):
    def __init__(self, parent, name, label):
        super(Tab, self).__init__()
        self.parent = parent
        self.name = name
        self.label = label

    def onClicked(self, event):
        pass

class TabsBase(Widget):
    def __init__(self):
        super(TabsBase, self).__init__()
        self.tabBar().setExpanding(False)
        self.connect(self, QtCore.SIGNAL('currentChanged(int)'), self.tabChanged)
        self._tabs_by_idx = {}
        self._tabs_by_name = {}

    def _addTab(self, name, label, idx=None):
        label = getLanguageString(label)
        tab = Tab(self, name, label)
        tab.idx = self._makeTab(tab, idx)
        if idx != None:
            # Update index list when inserting tabs at arbitrary positions
            newIdxList = {}
            for tIdx, t in self._tabs_by_idx.items():
                if int(tIdx) >= idx:
                    t.idx += 1
                newIdxList[t.idx] = t
            self._tabs_by_idx = newIdxList
        self._tabs_by_idx[tab.idx] = tab
        self._tabs_by_name[tab.name] = tab
        return tab

    def tabChanged(self, idx):
        tab = self._tabs_by_idx.get(idx)
        if tab:
            self.callEvent('onTabSelected', tab)
            tab.callEvent('onClicked', tab)

    def findTab(self, name):
        return self._tabs_by_name.get(name)

    def changeTab(self, name):
        tab = self.findTab(name)
        if tab is None:
            return
        self.setCurrentIndex(tab.idx)

    def onTabSelected(self, event):
        pass

class Tabs(QtGui.QTabWidget, TabsBase):
    def __init__(self, parent = None):
        QtGui.QTabWidget.__init__(self, parent)
        TabsBase.__init__(self)

    def _makeTab(self, tab, idx=None):
        tab.child = TabBar(self)
        if idx != None:
            i = super(Tabs, self).insertTab(idx, tab.child, tab.label)
            if i == 0:
                self.setCurrentIndex(0)
            return i
        return super(Tabs, self).addTab(tab.child, tab.label)

    def addTab(self, name, label, idx = None):
        return super(Tabs, self)._addTab(name, label, idx)

    def tabChanged(self, idx):
        super(Tabs, self).tabChanged(idx)
        tab = self._tabs_by_idx.get(idx)
        if tab:
            tab.child.tabChanged(tab.child.currentIndex())

class TabBar(QtGui.QTabBar, TabsBase):
    def __init__(self, parent = None):
        QtGui.QTabBar.__init__(self, parent)
        TabsBase.__init__(self)
        self.setDrawBase(False)

    def tabBar(self):
        return self

    def _makeTab(self, tab, idx = None):
        if idx != None:
            i = super(TabBar, self).insertTab(idx, tab.label)
            if i == 0:
                self.setCurrentIndex(0)
            return i
        return super(TabBar, self).addTab(tab.label)

    def addTab(self, name, label, idx = None):
        return super(TabBar, self)._addTab(name, label, idx)

class GroupBox(QtGui.QGroupBox, Widget):
    def __init__(self, label = ''):
        label = getLanguageString(label) if label else ''
        QtGui.QGroupBox.__init__(self, label)
        Widget.__init__(self)
        self.layout = QtGui.QGridLayout(self)

    def __str__(self):
        return "%s - %s" % (type(self), unicode(self.title()))

    def addWidget(self, widget, row = None, column = 0, rowSpan = 1, columnSpan = 1, alignment = QtCore.Qt.Alignment(0)):
        # widget.setParent(self)
        if row is None:
            row = self.layout.count()
        self.layout.addWidget(widget, row, column, rowSpan, columnSpan, alignment)
        widget.show()
        return widget

    def removeWidget(self, widget):
        self.layout.removeWidget(widget)
        widget.setParent(None)

    @property
    def children(self):
        return list(self.layout.itemAt(i).widget() for i in xrange(self.count()))

    def count(self):
        return self.layout.count()

    def itemAt(self, idx):
        return self.layout.itemAt(idx)

# PyQt doesn't implement QProxyStyle so we have to do all this ...

class SliderStyle(QtGui.QCommonStyle):
    def __init__(self, parent):
        self.__parent = parent
        super(SliderStyle, self).__init__()

    def drawComplexControl(self, control, option, painter, widget = None):
        return self.__parent.drawComplexControl(control, option, painter, widget)

    def drawControl(self, element, option, painter, widget = None):
        return self.__parent.drawControl(element, option, painter, widget)

    def drawItemPixmap(self, painter, rectangle, alignment, pixmap):
        return self.__parent.drawItemPixmap(painter, rectangle, alignment, pixmap)

    def drawItemText(self, painter, rectangle, alignment, palette, enabled, text, textRole = QtGui.QPalette.NoRole):
        return self.__parent.drawItemText(painter, rectangle, alignment, palette, enabled, text, textRole)

    def drawPrimitive(self, element, option, painter, widget = None):
        return self.__parent.drawPrimitive(element, option, painter, widget)

    def generatedIconPixmap(self, iconMode, pixmap, option):
        return self.__parent.generatedIconPixmap(iconMode, pixmap, option)

    def hitTestComplexControl(self, control, option, position, widget = None):
        return self.__parent.hitTestComplexControl(control, option, position, widget)

    def itemPixmapRect(self, rectangle, alignment, pixmap):
        return self.__parent.itemPixmapRect(rectangle, alignment, pixmap)

    def itemTextRect(self, metrics, rectangle, alignment, enabled, text):
        return self.__parent.itemTextRect(metrics, rectangle, alignment, enabled, text)

    def pixelMetric(self, metric, option = None, widget = None):
        return self.__parent.pixelMetric(metric, option, widget)

    def polish(self, *args, **kwargs):
        return self.__parent.polish(*args, **kwargs)

    def styleHint(self, hint, option=None, widget=None, returnData=None):
        if hint == QtGui.QStyle.SH_Slider_AbsoluteSetButtons:
            return QtCore.Qt.LeftButton | QtCore.Qt.MidButton | QtCore.Qt.RightButton
        return self.__parent.styleHint(hint, option, widget, returnData)

    def subControlRect(self, control, option, subControl, widget = None):
        return self.__parent.subControlRect(control, option, subControl, widget)

    def subElementRect(self, element, option, widget = None):
        return self.__parent.subElementRect(element, option, widget)

    def unpolish(self, *args, **kwargs):
        return self.__parent.unpolish(*args, **kwargs)

    def sizeFromContents(self, ct, opt, contentsSize, widget = None):
        return self.__parent.sizeFromContents(ct, opt, contentsSize, widget)

class NarrowLineEdit(QtGui.QLineEdit):
    def __init__(self, width=4, *args, **kwargs):
        super(NarrowLineEdit, self).__init__(*args, **kwargs)
        self.__cols = width

    def sizeHint(self):
        self.ensurePolished()
        fm = QtGui.QFontMetrics(self.font())
        leftMargin, topMargin, rightMargin, bottomMargin = self.getContentsMargins()
        textMargins = self.textMargins()
        h = max(fm.height(), 14) + 2 + textMargins.top() + textMargins.bottom() + topMargin + bottomMargin
        w = fm.width('0') * self.__cols + 4 + textMargins.left() + textMargins.right() + leftMargin + rightMargin

        opt = QtGui.QStyleOptionFrameV2()
        self.initStyleOption(opt)
        return self.style().sizeFromContents(
            QtGui.QStyle.CT_LineEdit, opt,
            QtCore.QSize(w, h).expandedTo(QtGui.QApplication.globalStrut()),
            self)

class _QSlider(QtGui.QSlider):
    """
    Mock object around QSlider that allows catching mouse press events and
    relaying them to the parent widget.
    """

    def __init__(self, parent, orientation):
        super(_QSlider, self).__init__(orientation)
        self.parent = parent

    def mousePressEvent(self, event):
        if self.parent:
            if not self.parent.sliderMousePressEvent(event):
                return
        super(_QSlider, self).mousePressEvent(event)

class Slider(QtGui.QWidget, Widget):
    _imageCache = {}
    _show_images = False
    _instances = set()
    _style = None

    @classmethod
    def _getImage(cls, path):
        if path not in cls._imageCache:
            cls._imageCache[path] = getPixmap(path)
        return cls._imageCache[path]

    def __init__(self, value=0.0, min=0.0, max=1.0, label=None, vertical=False, valueConverter=None, image=None, scale=1000):
        super(Slider, self).__init__()
        Widget.__init__(self)
        self.text = getLanguageString(label) or ''
        self.valueConverter = valueConverter

        orient = (QtCore.Qt.Vertical if vertical else QtCore.Qt.Horizontal)
        self.slider = _QSlider(self, orient)
        if Slider._style is None:
            Slider._style = SliderStyle(self.slider.style())
        self.slider.setStyle(Slider._style)

        self.min = min
        self.max = max
        self.scale = scale
        self.slider.setMinimum(0)
        self.slider.setMaximum(self.scale)
        self.slider.setValue(self._f2i(value))
        self.slider.setTracking(False)
        self.connect(self.slider, QtCore.SIGNAL('sliderMoved(int)'), self._changing)
        self.connect(self.slider, QtCore.SIGNAL('valueChanged(int)'), self._changed)
        self.connect(self.slider, QtCore.SIGNAL('sliderReleased()'), self._released)
        self.connect(self.slider, QtCore.SIGNAL('sliderPressed()'), self._pressed)
        self.slider.installEventFilter(self)

        self.label = QtGui.QLabel(self.text)
        # Decrease vertical gap between label and slider
        #self.label.setContentsMargins(0, 0, 0, -1)
        self.layout = QtGui.QGridLayout(self)
        self.layout.setContentsMargins(0, 0, 0, 0)
        self.layout.setColumnMinimumWidth(1, 1)
        self.layout.setColumnStretch(0, 1)
        self.layout.setColumnStretch(1, 0)
        self.layout.setColumnStretch(2, 0)
        self.layout.addWidget(self.label, 1, 0, 1, 1)
        self.layout.addWidget(self.slider, 2, 0, 1, -1)
        if not self.text:
            self.label.hide()

        if image is not None:
            self.image = QtGui.QLabel()
            self.image.setPixmap(self._getImage(image))
            self.layout.addWidget(self.image, 0, 0, 1, -1)
        else:
            self.image = None

        self._sync(value)
        self._update_image()

        type(self)._instances.add(self)

    def setValueConverter(self, valueConverter):
        self._valueConverter = valueConverter
        if self.valueConverter:
            self.edit = NarrowLineEdit(5)
            self.connect(self.edit, QtCore.SIGNAL('returnPressed()'), self._enter)
            self.layout.addWidget(self.edit, 1, 1, 1, 1)
            if hasattr(self.valueConverter, 'units'):
                self.units = QtGui.QLabel(self.valueConverter.units)
                self.layout.addWidget(self.units, 1, 2, 1, 1)
            else:
                self.units = None
        else:
            self.edit = None
            self.units = None

    def getValueConverter(self):
        return self._valueConverter

    valueConverter = property(getValueConverter, setValueConverter)

    def sliderMousePressEvent(self, event):
        """
        Can be used to catch mouse press events from the attached QSlider widget.
        Return True to execute the default behaviour of the slider widget,
        return False to interrupt further handling of the event.
        Override this method when needed.
        """
        return True

    def __del__(self):
        type(self)._instances.remove(self)

    def _enter(self):
        text = str(self.edit.text())
        if not text:
            return
        oldValue = self.getValue()
        newValue = self.fromDisplay(float(text))
        self.setValue(newValue)
        if abs(oldValue - newValue) > 1e-3:
            self.callEvent('onChange', newValue)

    def toDisplay(self, value):
        if self.valueConverter is None:
            return value
        else:
            return self.valueConverter.dataToDisplay(value)

    def fromDisplay(self, value):
        if self.valueConverter is None:
            return value
        else:
            return self.valueConverter.displayToData(value)

    def eventFilter(self, object, event):
        if object != self.slider:
            return
        if event.type() == QtCore.QEvent.FocusIn:
            self.callEvent('onFocus', self)
        elif event.type() == QtCore.QEvent.FocusOut:
            self.callEvent('onBlur', self)
        return False

    def _update_image(self):
        if self.image is None:
            return
        if type(self)._show_images:
            self.image.show()
        else:
            self.image.hide()

    @classmethod
    def imagesShown(cls):
        return cls._show_images

    @classmethod
    def showImages(cls, state):
        cls._show_images = state
        for w in cls._instances:
            w._update_image()

    def _changing(self, value):
        value = self._i2f(value)
        self._sync(value)
        self.callEvent('onChanging', value)

    def _changed(self, value):
        value = self._i2f(value)
        self._sync(value)
        self.callEvent('onChange', value)

    def _released(self):
        self.callEvent('onRelease', self)

    def _pressed(self):
        self.callEvent('onPress', self)

    def _sync(self, value):
        if '%' in self.text:
            self.label.setText(self.text % self.toDisplay(value))
        if self.edit is not None:
            self.edit.setText('%.2f' % self.toDisplay(value))
        if hasattr(self.valueConverter, 'units') and \
           self.valueConverter.units != str(self.units.text()):
            self.units.setText(self.valueConverter.units)

    def _f2i(self, x):
        return int(round(self.scale * (x - self.min) / (self.max - self.min)))

    def _i2f(self, x):
        return self.min + (x / float(self.scale)) * (self.max - self.min)

    def setValue(self, value):
        vmax = max(self.max, self.min)  # Virtual min and max values.
        vmin = min(self.max, self.min)  # Useful in case the slider is reversed.
        value = min(vmax, max(vmin, value))
        self._sync(value)
        if self._f2i(value) == self.slider.value():
            return
        self.slider.blockSignals(True)
        self.slider.setValue(self._f2i(value))
        self.slider.blockSignals(False)

    def getValue(self):
        return self._i2f(self.slider.value())

    def setMin(self, min):
        value = self.getValue()
        self.min = min
        self.setValue(value)

    def setMax(self, max):
        value = self.getValue()
        self.max = max
        self.setValue(value)

    def onChanging(self, event):
        pass

    def onChange(self, event):
        pass

class ButtonBase(Widget):
    def __init__(self):
        Widget.__init__(self)
        self.connect(self, QtCore.SIGNAL('clicked(bool)'), self._clicked)

    def getLabel(self):
        return unicode(self.text())

    def setLabel(self, label):
        label = getLanguageString(label)
        self.setText(label)

    def _clicked(self, state):
        self.callEvent('onClicked', None)

    @property
    def selected(self):
        return self.isChecked()

    def setSelected(self, value):
        self.setChecked(value)

    def onClicked(self, event):
        pass

class Button(QtGui.QPushButton, ButtonBase):
    def __init__(self, label=None, selected=False):
        label = getLanguageString(label)
        super(Button, self).__init__(label)
        ButtonBase.__init__(self)

class CheckBox(QtGui.QCheckBox, ButtonBase):
    def __init__(self, label=None, selected=False):
        label = getLanguageString(label)
        super(CheckBox, self).__init__(label)
        ButtonBase.__init__(self)
        self.setChecked(selected)

class RadioButton(QtGui.QRadioButton, ButtonBase):
    groups = {}

    def __init__(self, group, label=None, selected=False):
        label = getLanguageString(label)
        super(RadioButton, self).__init__(label)
        ButtonBase.__init__(self)
        self.group = group
        self.group.append(self)
        self.setChecked(selected)
        self._addToGroup(group)

    def __del__(self):
        self._removeFromGroup(self.group)

    def _addToGroup(self, group):
        if id(group) in type(self).groups:
            rbgroup = type(self).groups[id(group)]
        else:
            rbgroup = QtGui.QButtonGroup()
            rbgroup.setExclusive(True)
            type(self).groups[id(group)] = rbgroup
        rbgroup.addButton(self)

    def _removeFromGroup(self, group):
        if id(group) not in type(self).groups:
            return
        rbgroup = type(self).groups[id(group)]
        rbgroup.removeButton(self)
        if len(rbgroup.buttons()) == 0:
            del type(self).groups[id(group)]

    @property
    def selected(self):
        return self.isChecked()

    def getSelection(self):
        for radio in self.group:
            if radio.selected:
                return radio

class ListItem(QtGui.QListWidgetItem):
    def __init__(self, label, tooltip = True):
        super(ListItem, self).__init__(label)
        self.__hasCheckbox = False
        self.tooltip = tooltip

    def setText(self, text):
        super(ListItem, self).setText(text)
        self.updateTooltip(self)

    def updateTooltip(self):
        """
        Attach a mouse-over tooltip for this item if the text is too long to fit
        the widget.
        """
        if not self.tooltip:
            return

        metrics = QtGui.QFontMetrics(self.font())

        labelWidth = self.listWidget().width()
        if self.icon():
            labelWidth -= self.listWidget().iconSize().width() + 10
            # pad size with 10px to account for margin between icon and text (this is an approximation)

        if metrics.width(self.text) > labelWidth:
            self.setToolTip(self.text)
        else:
            self.setToolTip("")

    @property
    def hasCheckbox(self):
        return self.__hasCheckbox

    def setUserData(self, data):
        self.setData(QtCore.Qt.UserRole, data)

    def getUserData(self):
        return self.data(QtCore.Qt.UserRole).toPyObject()

    def setText(self, text):
        super(ListItem, self).setText(text)

    @property
    def text(self):
        return unicode(super(ListItem, self).text())

    def enableCheckbox(self):
        self.__hasCheckbox = True
        self.setFlags(self.flags() | QtCore.Qt.ItemIsUserCheckable)
        self.setCheckState(QtCore.Qt.Unchecked)
        self.checkedState = False

    def setChecked(self, checked):
        if not self.hasCheckbox:
            self.setSelected(checked)
            return

        if checked:
            self.setCheckState(QtCore.Qt.Checked)
        else:
            self.setCheckState(QtCore.Qt.Unchecked)
        self.checkedState = self.checkState()

    def isChecked(self):
        return self.hasCheckbox and self.checkState() != QtCore.Qt.Unchecked

    def _clicked(self):
        owner = self.listWidget()
        if self.hasCheckbox:
            if self.checkState() != self.checkedState:
                self.checkedState = self.checkState()
                if self.checkState():
                    owner.callEvent('onItemChecked', self)
                else:
                    owner.callEvent('onItemUnchecked', self)
                return True
        return False

class ListView(QtGui.QListWidget, Widget):
    def __init__(self):
        super(ListView, self).__init__()
        Widget.__init__(self)
        self._vertical_scrolling = True
        self.connect(self, QtCore.SIGNAL('itemActivated(QListWidgetItem *)'), self._activate)
        self.connect(self, QtCore.SIGNAL('itemClicked(QListWidgetItem *)'), self._clicked)

    def _activate(self, item):
        self.callEvent('onActivate', item)

    def _clicked(self, item):
        if item._clicked():
            return
        if self.allowsMultipleSelection():
            if item.isSelected():
                self.callEvent('onItemChecked', item)
            else:
                self.callEvent('onItemUnchecked', item)
        else:
            self.callEvent('onClicked', item)

    def onActivate(self, event):
        pass

    def onClicked(self, event):
        pass

    def setData(self, items):
        self.clear()
        for item in items:
            self.addItem(item)

    def setVerticalScrollingEnabled(self, enabled):
        self._vertical_scrolling = enabled
        if enabled:
            self.setVerticalScrollBarPolicy(QtCore.Qt.ScrollBarAsNeeded)
        else:
            self.setVerticalScrollBarPolicy(QtCore.Qt.ScrollBarAlwaysOff)
        self.updateGeometry()

    def rowCount(self):
        return len( [item for item in self.getItems() if not item.isHidden()] )

    def sizeHint(self):
        if self._vertical_scrolling:
            return super(ListView, self).sizeHint()
        else:
            rows = self.rowCount()
            if rows > 0:
                rowHeight = self.sizeHintForRow(0)
                rowHeight = max(rowHeight, self.iconSize().height())
            else:
                rowHeight = 0
            height = (rowHeight * rows)

            size = super(ListView,self).sizeHint()
            size.setHeight(height)
            return size

    _brushes = {}
    @classmethod
    def getBrush(cls, color):
        if color not in cls._brushes:
            cls._brushes[color] = QtGui.QBrush(QtGui.QColor(color))
        return cls._brushes[color]

    def addItem(self, text, color = None, data = None, checkbox = False, pos = None):
        item = ListItem(text)
        item.setText(text)
        if color is not None:
            item.setForeground(self.getBrush(color))
        if data is not None:
            item.setUserData(data)
        if checkbox:
            item.enableCheckbox()
        return self.addItemObject(item, pos)

    def addItemObject(self, item, pos = None):
        if pos is not None:
            super(ListView, self).insertItem(pos, item)
        else:
            super(ListView, self).addItem(item)
        if not self._vertical_scrolling:
            self.updateGeometry()
        return item

    def getSelectedItem(self):
        items = self.selectedItems()
        if len(items) > 0:
            return str(items[0].text)
        return None

    def getSelectedItems(self):
        return [item.text for item in self.selectedItems()]

    def getItemData(self, row):
        return self.item(row).getUserData()

    def setItemColor(self, row, color):
        self.item(row).setForeground(self.getBrush(color))

    def showItem(self, row, state):
        self.item(row).setHidden(not state)

    def allowMultipleSelection(self, allow):
        self.setSelectionMode(QtGui.QAbstractItemView.MultiSelection
                              if allow else
                              QtGui.QAbstractItemView.SingleSelection)

    def allowsMultipleSelection(self):
        return self.selectionMode() == QtGui.QAbstractItemView.MultiSelection

    def getItems(self):
        return [ self.item(row) for row in xrange(self.count()) ]

    def clearSelection(self):
        super(ListView, self).clearSelection()

        for item in self.getItems():
            if item.isChecked():
                item.setChecked(False)

        self.callEvent('onClearSelection', None)

class TextView(QtGui.QLabel, Widget):
    def __init__(self, label = ''):
        label = getLanguageString(label)
        super(TextView, self).__init__(label)
        Widget.__init__(self)

    def setText(self, text):
        text = getLanguageString(text) if text else ''
        super(TextView,self).setText(text)

    def setTextFormat(self, text, *values):
        text = getLanguageString(text) if text else ''
        super(TextView,self).setText(text % values)

class SliderBox(GroupBox):
    pass

def intValidator(text):
    return not text or text.isdigit() or (text[0] == '-' and (len(text) == 1 or text[1:].isdigit()))

def floatValidator(text):
    return not text or (text.replace('.', '').isdigit() and text.count('.') <= 1) or (text[0] == '-' and (len(text) == 1 or text[1:].replace('.', '').isdigit()) and text.count('.') <= 1) # Negative sign and optionally digits with optionally 1 decimal point

def filenameValidator(text):
    return not text or len(set(text) & set('\\/:*?"<>|')) == 0

class TextEdit(QtGui.QLineEdit, Widget):
    def __init__(self, text='', validator = None):
        super(TextEdit, self).__init__(text)
        Widget.__init__(self)
        self.setValidator(validator)
        self.connect(self, QtCore.SIGNAL('textEdited(QString)'), self._textChanged)
        self.connect(self, QtCore.SIGNAL('returnPressed()'), self._enter)
        self.installEventFilter(self)

    @property
    def text(self):
        return self.getText()

    def _textChanged(self, string):
        self.callEvent('onChange', string)

    def _enter(self):
        self.callEvent('onActivate', self.getText())

    def setText(self, text):
        super(TextEdit, self).setText(text)
        self.setCursorPosition(len(text))

    def getText(self):
        return unicode(super(TextEdit, self).text())

    def validateText(self, text):
        if self.__validator:
            return self.__validator(text)
        else:
            return True

    def setValidator(self, validator):
        self.__validator = validator
        if validator == intValidator:
            qvalidator = QtGui.QIntValidator()
        elif validator == floatValidator:
            qvalidator = QtGui.QDoubleValidator()
        elif validator == filenameValidator:
            qvalidator = QtGui.QRegExpValidator(QtCore.QRegExp(r'[^\/:*?"<>|]*'))
        else:
            qvalidator = None
        super(TextEdit, self).setValidator(qvalidator)

    def onChange(self, event):
        pass

    def eventFilter(self, object, event):
        if (object is self
            and event.type() == QtCore.QEvent.ShortcutOverride
            and event.key() in (QtCore.Qt.Key_Up, QtCore.Qt.Key_Down)):
            event.accept()
            return True
        return False

    def keyPressEvent(self, event):
        key = event.key()
        if key == QtCore.Qt.Key_Up:
            self._key_up()
            event.accept()
        elif key == QtCore.Qt.Key_Down:
            self._key_down()
            event.accept()
        elif key == QtCore.Qt.Key_Tab and self.tabPressed():
            event.accept()
        else:
            mod = int(event.modifiers())
            if mod > 0:
                self.callEvent('onModifier', (mod, key))
            super(TextEdit, self).keyPressEvent(event)

    def event(self, event):
        if event.type() == QtCore.QEvent.KeyPress and \
           event.key() == QtCore.Qt.Key_Tab and \
           self.tabPressed():
                return True

        return super(TextEdit, self).event(event)

    def tabPressed(self):
        """
        Override and return True to override custom behaviour when TAB key
        is pressed
        """
        return False  # Continue default event handling

    def _key_up(self):
        self.callEvent('onUpArrow', None)

    def _key_down(self):
        self.callEvent('onDownArrow', None)

class DocumentEdit(QtGui.QTextEdit, Widget):
    NoWrap          = QtGui.QTextEdit.NoWrap
    WidgetWidth     = QtGui.QTextEdit.WidgetWidth
    FixedPixelWidth = QtGui.QTextEdit.FixedPixelWidth
    FixedColumnWidth= QtGui.QTextEdit.FixedColumnWidth

    def __init__(self, text=''):
        super(DocumentEdit, self).__init__(text)
        Widget.__init__(self)
        self.setAcceptRichText(False)

    @property
    def text(self):
        return self.getText()

    def setText(self, text):
        self.setPlainText(text)

    def addText(self, text):
        self.moveCursor(QtGui.QTextCursor.End, QtGui.QTextCursor.MoveAnchor)
        self.insertPlainText(text)

    def getText(self):
        return unicode(super(DocumentEdit, self).toPlainText())

class ProgressBar(QtGui.QProgressBar, Widget):
    def __init__(self, visible=True):
        super(ProgressBar, self).__init__()
        Widget.__init__(self)
        self.setVisible(visible)

    def setProgress(self, progress):
        min_ = self.minimum()
        max_ = self.maximum()
        self.setValue(min_ + progress * (max_ - min_))

class ShortcutEdit(QtGui.QLabel, Widget):
    def __init__(self, shortcut):
        if shortcut is not None:
            modifiers, key = shortcut
            text = self.shortcutToLabel(modifiers, key)
        else:
            text = ''
        super(ShortcutEdit, self).__init__(text)
        self.setAutoFillBackground(True)
        self.setFocusPolicy(QtCore.Qt.StrongFocus)
        self.setFrameStyle(QtGui.QFrame.Panel | QtGui.QFrame.Raised)
        self.installEventFilter(self)

    def onFocus(self, arg):
        self.setBackgroundRole(QtGui.QPalette.Highlight)
        self.setForegroundRole(QtGui.QPalette.HighlightedText)

    def onBlur(self, arg):
        self.setBackgroundRole(QtGui.QPalette.Window)
        self.setForegroundRole(QtGui.QPalette.WindowText)

    def setShortcut(self, shortcut):
        modifiers, key = shortcut
        self.setText(self.shortcutToLabel(modifiers, key))

    def eventFilter(self, object, event):
        if object is self and event.type() == QtCore.QEvent.ShortcutOverride:
            event.accept()
            return True
        return False

    def keyPressEvent(self, event):
        key = event.key()
        mod = int(event.modifiers()) & ~QtCore.Qt.ShiftModifier
        if key in (QtCore.Qt.Key_Shift, QtCore.Qt.Key_Control, QtCore.Qt.Key_Alt, QtCore.Qt.Key_Meta):
            return
        self.setText(self.shortcutToLabel(mod, key))
        self.callEvent('onChanged', (mod, key))
        event.accept()

    def shortcutToLabel(self, mod, key):
        mod &= ~0x20000000 # Qt Bug #4022
        seq = QtGui.QKeySequence(key + mod)
        s = unicode(seq.toString(QtGui.QKeySequence.NativeText))
        return s

    def onChanged(self, shortcut):
        pass

class MouseActionEdit(QtGui.QLabel, Widget):
    def __init__(self, shortcut):
        modifiers, button = shortcut
        text = self.shortcutToLabel(modifiers, button)
        super(MouseActionEdit, self).__init__(text)
        self.setFrameStyle(QtGui.QFrame.Panel | QtGui.QFrame.Raised)

    def setShortcut(self, shortcut):
        modifiers, button = shortcut
        self.setText(self.shortcutToLabel(modifiers, button))

    def mousePressEvent(self, event):
        button = event.button()
        modifiers = int(event.modifiers())
        self.setText(self.shortcutToLabel(modifiers, button))
        self.callEvent('onChanged', (modifiers, button))

    def shortcutToLabel(self, modifiers, button):
        labels = []

        if modifiers & QtCore.Qt.ControlModifier:
            labels.append('Ctrl')
        if modifiers & QtCore.Qt.AltModifier:
            labels.append('Alt')
        if modifiers & QtCore.Qt.MetaModifier:
            labels.append('Meta')
        if modifiers & QtCore.Qt.ShiftModifier:
            labels.append('Shift')

        if button & QtCore.Qt.LeftButton:
            labels.append('Left')
        elif button & QtCore.Qt.MidButton:
            labels.append('Middle')
        elif button & QtCore.Qt.RightButton:
            labels.append('Right')
        else:
            labels.append('[Unknown]')

        return '+'.join(labels)

    def onChanged(self, shortcut):
        pass

class StackedBox(QtGui.QStackedWidget, Widget):
    def __init__(self):
        super(StackedBox, self).__init__()
        Widget.__init__(self)
        self.layout().setAlignment(QtCore.Qt.AlignTop)
        self.autoResize = False
        self.connect(self, QtCore.SIGNAL('currentChanged(int)'), self.widgetChanged)

    def addWidget(self, widget):
        w = QtGui.QWidget()
        layout = QtGui.QVBoxLayout(w)
        layout.setContentsMargins(0, 0, 0, 0)
        layout.addWidget(widget)
        layout.addStretch()
        super(StackedBox, self).addWidget(w)
        self._updateSize()
        return widget

    def removeWidget(self, widget):
        w = widget.parentWidget()
        super(StackedBox, self).removeWidget(w)
        w.layout().removeWidget(widget)
        w.destroy()
        self._updateSize()

    def showWidget(self, widget):
        self.setCurrentWidget(widget.parentWidget())

    def setAutoResize(self, enabled):
        """
        Set to true to enable auto resizing the vertical dimensions of this
        widget to the height of the currently shown widget.
        """
        self.autoResize = enabled
        self._updateSize()

    def _updateSize(self):
        if self.autoResize:
            for i in xrange(self.count()):
                w = self.widget(i)
                if w: w.setSizePolicy(QtGui.QSizePolicy.Preferred, QtGui.QSizePolicy.Ignored)
            w = self.widget(self.currentIndex())
            if w: w.setSizePolicy(QtGui.QSizePolicy.Preferred, QtGui.QSizePolicy.Preferred)
        else:
            for i in xrange(self.count()):
                w = self.widget(i)
                if w: w.setSizePolicy(QtGui.QSizePolicy.Preferred, QtGui.QSizePolicy.Preferred)
        self.layout().activate()

    def widgetChanged(self, widgetIdx):
        self._updateSize()

class Dialog(QtGui.QDialog):
    def __init__(self, parent = None):
        super(Dialog, self).__init__(parent)
        self.setModal(True)

        self.helpIds = set()

        icon = self.style().standardIcon(QtGui.QStyle.SP_MessageBoxWarning)

        self.layout = QtGui.QGridLayout(self)
        self.layout.setColumnStretch(0, 0)
        self.layout.setColumnStretch(1, 1)
        self.layout.setColumnStretch(2, 0)
        self.layout.setColumnStretch(3, 0)

        self.icon = QtGui.QLabel()
        self.icon.setPixmap(icon.pixmap(64))
        self.layout.addWidget(self.icon, 0, 0, 2, 1)

        self.text = TextView()
        self.layout.addWidget(self.text, 0, 1, 1, -1)

        self.check = QtGui.QCheckBox(getLanguageString("Don't show this again"))
        self.layout.addWidget(self.check, 1, 1, 1, -1)

        self.button1 = QtGui.QPushButton()
        self.layout.addWidget(self.button1, 2, 2)

        self.button2 = QtGui.QPushButton()
        self.layout.addWidget(self.button2, 2, 3)

        self.connect(self.button1, QtCore.SIGNAL('clicked(bool)'), self.accept)
        self.connect(self.button2, QtCore.SIGNAL('clicked(bool)'), self.reject)

    def prompt(self, title, text, button1Label, button2Label=None, button1Action=None, button2Action=None, helpId=None, fmtArgs = None):
        if helpId in self.helpIds:
            return

        if fmtArgs is None:
            fmtArgs = []
        elif isinstance(fmtArgs, basestring):
            fmtArgs = [fmtArgs]

        button1Label = getLanguageString(button1Label)
        button2Label = getLanguageString(button2Label)
        title = getLanguageString(title)

        self.setWindowTitle(title)
        self.text.setTextFormat(text, *fmtArgs)
        self.button1.setText(button1Label)

        if button2Label is not None:
            self.button2.setText(button2Label)
            self.button2.show()
        else:
            self.button2.hide()

        if helpId:
            self.check.show()
            self.check.setChecked(False)
        else:
            self.check.hide()

        which = self.exec_()

        if which == QtGui.QDialog.Accepted:
            if button1Action:
                button1Action()
            return True
        elif which == QtGui.QDialog.Rejected:
            if button2Action:
                button2Action()
            return False

        if helpId and self.check.isChecked():
            self.helpIds.add(helpId)


class FileEntryView(QtGui.QWidget, Widget):
    """Widget for entering paths and filenames.

    It can be used in file save / load task views,
    for browsing directories and opening or saving files.
    """

    class FileSelectedEvent(events3d.Event):
        """Event class for the the File Entry that defines an event type
        to be emitted once the user confirms their choice on the file name."""

        def __init__(self, path, source):
            """Constructor of the FileSelected event.

            The event consists of the path of the selected file
            as well as the source that triggered the event,
            which can be 'browse' for when the browse button is clicked,
            'return' for when the return key is pressed while writing in
            the text edit, or 'button' for when the widget's button is
            clicked."""

            events3d.Event.__init__(self)
            self.path = path
            self.source = source

        def __repr__(self):
            return "FileSelectedEvent: Path: %s Source: '%s'" % (
                repr(self.path), repr(self.source))

    def __init__(self, buttonLabel, mode='open'):
        """FileEntryView constructor.

        The File Entry has a browse button on the left, which will open
        a standard save dialog. The center is occupied by an empty line edit,
        in which the user can simply enter a filename to save the file
        in the current directory. Finally, a button at the right can be used
        for accepting the filename and doing some action. You can control
        the button's caption with the buttonLabel parameter.

        By using the mode parameter, the widget will adapt to the needs,
        depending if it is used for opening a file, saving a file, or browsing
        a directory. Accordingly, its values can be: 'open', 'save', and 'dir'.

        If the mode is 'dir', there is no button. The final directory will be
        the path specified by the browse button.
        """

        super(FileEntryView, self).__init__()
        Widget.__init__(self)

        # Define controls

        self.browse = BrowseButton()

        self.edit = QtGui.QLineEdit()
        self.edit.setValidator(
            QtGui.QRegExpValidator(QtCore.QRegExp(r'[^\/:*?"<>|]*'), None))

        buttonLabel = getLanguageString(buttonLabel)
        self.confirm = QtGui.QPushButton(buttonLabel)
<<<<<<< HEAD

        # Register events

        @self.browse.mhEvent
        def onClicked(path):
            """When the browse button is used, update the path in
            the line edit and confirm the entry."""
            if path:
                self.path = path
                self._confirm('browse')

        self.connect(self.edit, QtCore.SIGNAL(' returnPressed()'),
            lambda: self._confirm('return'))

        self.connect(self.edit, QtCore.SIGNAL('textEdited(QString)'),
            lambda s: self.callEvent('onChange', unicode(s)))

=======

        # Register events

        @self.browse.mhEvent
        def onClicked(path):
            """When the browse button is used, update the path in
            the line edit and confirm the entry."""
            if path:
                self.path = path
                self._confirm('browse')

        self.connect(self.edit, QtCore.SIGNAL(' returnPressed()'),
            lambda: self._confirm('return'))

>>>>>>> f849f7f4
        self.connect(self.confirm, QtCore.SIGNAL('clicked(bool)'),
            lambda _: self._confirm('button'))

        # Create GUI

        self.setSizePolicy(QtGui.QSizePolicy.Ignored, QtGui.QSizePolicy.Fixed)

        self.layout = QtGui.QGridLayout(self)

        self.layout.addWidget(self.browse, 0, 0)
        self.layout.setColumnStretch(0, 0)

        self.layout.addWidget(self.edit, 0, 1)
        self.layout.setColumnStretch(1, 1)

        self.mode = mode

        if self.mode != 'dir':
            self.layout.addWidget(self.confirm, 0, 2)
            self.layout.setColumnStretch(2, 0)

    def getMode(self):
        """Get the FileEntryView's mode of operation."""
        return self.browse.mode

    def setMode(self, mode):
        """Set the FileEntryView's mode of operation."""
        self.browse.mode = mode

    mode = property(getMode, setMode)

    def getDirectory(self):
        """Get the FileEntryView's current directory."""
        return self.browse.path

    def setDirectory(self, directory):
        """Set the directory that the widget will use for saving or
        opening the filename, and as an initial path for browsing in
        the dialog. If the mode is 'dir', the given path is written
        in the line edit."""
        self.browse.path = directory
        if self.mode == 'dir':
            self.text = self.directory

    directory = property(getDirectory, setDirectory)

    def getPath(self):
        """Get the FileEntryView's selected path."""
        if self.mode == 'dir':
            return self.directory
        else:
            return pathToUnicode(os.path.normpath(os.path.join(
                self.directory, self.text)))

    def setPath(self, path):
        """Set the path of the FileEntryView.
        This will update the widget's current directory,
        as well as the file name in the text edit."""
        if self.mode == 'dir':
            self.directory = path
        else:
            self.directory = os.path.dirname(path)
<<<<<<< HEAD
            self.text = os.path.basename(path)
=======
            self.text = os.path.basename(self.path)
>>>>>>> f849f7f4

    path = property(getPath, setPath)

    def getText(self):
        return pathToUnicode(str(self.edit.text()))

    def setText(self, text):
        self.edit.setText(pathToUnicode(text))

    text = property(getText, setText)

    def getFilter(self):
        """Get the extension filter the widget uses for browsing."""
        return self.browse.filter

    def setFilter(self, filter):
        """Set the extension filter the widget will use for browsing."""
        self.browse.filter = filter

    filter = property(getFilter, setFilter)

    def _confirm(self, source):
        """Method to be called once the user has confirmed their choice,
        either by pressing the confirmation button, by pressing the return
        button in the line edit, or by using the browser.
        It emits an onFileSelected event if the path is not empty."""
        if self.mode == 'dir' and source in ('return', 'button'):
            self.directory = self.text

        if len(self.text):
            self.callEvent('onFileSelected',
                self.FileSelectedEvent(self.path, source))
        else:
            import log
            log.notice("The text box is empty. Please enter a valid file name.")
            self.setFocus()

    def onFocus(self, event):
        """Handler for the event of the widget being given focus. It passes
        the focus directly to the line edit."""
        self.edit.setFocus()

<<<<<<< HEAD

=======
>>>>>>> f849f7f4
class SplashScreen(QtGui.QSplashScreen):
    def __init__(self, image, version=""):
        super(SplashScreen, self).__init__(G.app.mainwin, getPixmap(image))
        self._stdout = sys.stdout
        self.messageRect = QtCore.QRect(354, 531, 432, 41)
        self.messageAlignment = QtCore.Qt.AlignLeft
        self.message = ''
        self.progressBarRect = QtCore.QRect(660, 581, 124, 8)
        self._version = version
        self.versionRect = QtCore.QRect(186, 537, 88, 30)
        self.setProgress(0)

    def setProgress(self, progress):
        self.progress = float(progress)
        if self.progress < 0:
            self.progress == 0.0
        if self.progress > 1:
            self.progress = 1.0

    def getProgress(self):
        return self.progress

    def escape(self, text):
        return text.replace('&','&amp;').replace('<','&lt;').replace('>','&gt;')

    def logMessage(self, text):
        text = self.escape(text)
        self.showMessage(text, alignment = QtCore.Qt.AlignHCenter)
        self.message = text

    def drawContents(self, painter):
        color = QtGui.QColor()
        color.setNamedColor('#ffffff')
        painter.setPen(color)
        font = painter.font()
        font.setPixelSize(16)
        painter.setFont(font)
        painter.drawText(self.messageRect, self.messageAlignment, self.message);
        if self._version:
            font.setPixelSize(29)
            painter.setFont(font)
            painter.drawText(self.versionRect, QtCore.Qt.AlignLeft, self._version)
        color.setNamedColor('#000000')
        painter.setPen(color)
        color.setNamedColor('#f58220')
        painter.setBrush(QtGui.QBrush(color))
        pRect = self.progressBarRect
        if self.getProgress() == 0:
            progressedWidth = 0
        else:
            progressedWidth = int(pRect.width()*self.getProgress())
        painter.drawRect(pRect.x(), pRect.y(), progressedWidth, pRect.height())
        color.setNamedColor('#191718')
        painter.setBrush(QtGui.QBrush(color))
        painter.drawRect(pRect.x()+progressedWidth, pRect.y(), pRect.width()-progressedWidth, pRect.height())

class StatusBar(QtGui.QStatusBar, Widget):
    def __init__(self):
        super(StatusBar, self).__init__()
        Widget.__init__(self)
        self._perm = QtGui.QLabel()
        self.addWidget(self._perm, 1)
        self.duration = 2000

    def showMessage(self, text, *args):
        text = getLanguageString(text) % args
        super(StatusBar, self).showMessage(text, self.duration)

    def setMessage(self, text, *args):
        text = getLanguageString(text) % args
        self._perm.setText(text)

class VScrollLayout(QtGui.QLayout):
    def __init__(self, parent = None):
        super(VScrollLayout, self).__init__(parent)
        self.setContentsMargins(0, 0, 0, 0)
        self.setSizeConstraint(QtGui.QLayout.SetNoConstraint)
        self._child = None
        self._position = 0

    def addItem(self, item):
        if self._child is not None:
            raise RuntimeError('layout already has a child')
        self._child = item
        self._update()

    def count(self):
        return int(self._child is not None)

    def itemAt(self, index):
        if index != 0:
            return None
        if self._child is None:
            return None
        return self._child

    def takeAt(self, index):
        if self.child is None:
            return None
        child = self._child
        self._child = None
        self._update()
        return child

    def minimumSize(self):
        if self._child is None:
            return super(VScrollLayout, self).minimumSize()
        # log.debug('VScrollLayout.minimumSize(child): %d %d', self._child.sizeHint().width(), self._child.sizeHint().height())
        left, top, right, bottom = self.getContentsMargins()
        return QtCore.QSize(self._child.minimumSize().width() + left + right, 0)

    def maximumSize(self):
        if self._child is None:
            return super(VScrollLayout, self).maximumSize()
        # log.debug('VScrollLayout.maximumSize(child): %d %d', self._child.sizeHint().width(), self._child.sizeHint().height())
        left, top, right, bottom = self.getContentsMargins()
        return self._child.maximumSize() + QtCore.QSize(left + right, top + bottom)

    def sizeHint(self):
        if self._child is None:
            return super(VScrollLayout, self).sizeHint()
        # log.debug('VScrollLayout.sizeHint(child): %d %d', self._child.sizeHint().width(), self._child.sizeHint().height())
        left, top, right, bottom = self.getContentsMargins()
        return self._child.sizeHint() + QtCore.QSize(left + right, top + bottom)

    def setGeometry(self, rect):
        super(VScrollLayout, self).setGeometry(rect)
        # log.debug('VScrollLayout.setGeometry: position: %d', self._position)
        # log.debug('VScrollLayout.setGeometry: %d %d %d %d', rect.x(), rect.y(), rect.width(), rect.height())
        if self._child is None:
            return
        size = self._child.sizeHint()
        left, top, right, bottom = self.getContentsMargins()
        # log.debug('VScrollLayout.getContentsMargins: %d %d %d %d', left, top, right, bottom)

        rect = rect.adjusted(left, top, -right, -bottom)
        rect.adjust(0, -self._position, 0, -self._position)
        # log.debug("%x", int(self._child.widget().sizePolicy().horizontalPolicy()))
        if not self._child.widget().sizePolicy().horizontalPolicy() & QtGui.QSizePolicy.ExpandFlag:
            rect.setWidth(size.width())
        if not self._child.widget().sizePolicy().verticalPolicy() & QtGui.QSizePolicy.ExpandFlag:
            rect.setHeight(size.height())
        else:
            rect.setHeight(max(rect.height(), size.height()))

        # log.debug('VScrollLayout.setGeometry(child): %d %d %d %d', rect.x(), rect.y(), rect.width(), rect.height())
        self._child.setGeometry(rect)

    def expandingDirections(self):
        if self._child is None:
            return 0
        return self._child.expandingDirections()

    def hasHeightForWidth(self):
        if self._child is None:
            return super(VScrollLayout, self).hasHeightForWidth()
        return self._child.hasHeightForWidth()

    def heightForWidth(self, width):
        if self._child is None:
            return super(VScrollLayout, self).heightForWidth(width)
        return self._child.heightForWidth(width)

    def setPosition(self, value):
        self._position = value
        self._update()

    def _update(self):
        self.update()

    def childHeight(self):
        if self._child is None:
            return 0
        left, top, right, bottom = self.getContentsMargins()
        return self._child.sizeHint().height() + top + bottom

class Viewport(QtGui.QWidget):
    def __init__(self):
        super(Viewport, self).__init__()
        self.setContentsMargins(0, 0, 0, 0)
        self._layout = VScrollLayout(self)
        self._layout.setContentsMargins(1, 20, 1, 20)
        self._layout.setContentsMargins(0, 0, 0, 0)
        self._child = None

    def setWidget(self, widget):
        if widget is None:
            self._layout.removeWidget(self._child)
        else:
            self._layout.addWidget(widget)
        self._child = widget
        self.updateGeometry()

    def childHeight(self):
        return self._layout.childHeight()

    def setPosition(self, value):
        self._layout.setPosition(value)

class VScrollArea(QtGui.QWidget, Widget):
    def __init__(self):
        super(VScrollArea, self).__init__()
        Widget.__init__(self)

        self._viewport = Viewport()
        self._scrollbar = QtGui.QScrollBar(QtCore.Qt.Vertical)
        self._scrollbar.setRange(0, 0)
        self._scrollbar.setMinimumHeight(0)
        self._scrollbar.setSingleStep(10)
        self._layout = QtGui.QBoxLayout(QtGui.QBoxLayout.RightToLeft, self)
        self._layout.addWidget(self._scrollbar, 0)
        self._layout.addWidget(self._viewport, 1)
        self._layout.setContentsMargins(0, 0, 0, 0)
        self._scrollbar.setTracking(True)
        self._widget = None
        self.connect(self._scrollbar, QtCore.SIGNAL('valueChanged(int)'), self._changed)

    def setWidget(self, widget):
        if self._widget is not None:
            self._widget.removeEventFilter(self)
        self._widget = widget
        self._viewport.setWidget(self._widget)
        self.updateGeometry()
        self._updateScrollSize()
        if self._widget is not None:
            self._widget.installEventFilter(self)

    def resizeEvent(self, event):
        # log.debug('resizeEvent: %d, %d', event.size().width(), event.size().height())
        super(VScrollArea, self).resizeEvent(event)
        self._updateScrollSize()
        self._updateScrollPosition()

    def _updateScrollSize(self):
        cheight = self._viewport.childHeight()
        vheight = self._viewport.size().height()
        # log.debug('_updateScrollSize: %d, %d', cheight, vheight)
        self._scrollbar.setRange(0, cheight - vheight)
        self._scrollbar.setPageStep(vheight)

    def _changed(self, value):
        # log.debug('VScrollArea_changed: %d', value)
        self._updateScrollPosition()

    def _updateScrollPosition(self):
        value = self._scrollbar.value()
        # log.debug('_updateScrollPosition: %d', value)
        self._viewport.setPosition(value)

    def eventFilter(self, object, event):
        if object == self._widget and event.type() != QtCore.QEvent.Resize:
            # log.debug('Viewport child resize: %d,%d -> %d,%d',
            #           event.oldSize().width(), event.oldSize().height(),
            #           event.size().width(), event.size().height())
            self._updateScrollSize()
        return False

    def getClassName(self):
        """
        Classname for this widet, useful for styling using qss.
        """
        return str(self.metaObject().className())

class TreeItem(QtGui.QTreeWidgetItem):
    def __init__(self, text, parent=None, isDir=False):
        super(TreeItem, self).__init__([text])
        self.text = text
        self.parent = parent
        self.isDir = isDir
        if self.isDir:
            self.setIcon(0, TreeView._dirIcon)
            self.setChildIndicatorPolicy(QtGui.QTreeWidgetItem.ShowIndicator)
        else:
            self.setIcon(0, TreeView._fileIcon)
            self.setChildIndicatorPolicy(QtGui.QTreeWidgetItem.DontShowIndicator)

    def addChild(self, text, isDir=False):
        item = TreeItem(text, self, isDir)
        super(TreeItem, self).addChild(item)
        return item

    def addChildren(self, strings):
        items = [TreeItem(text, self) for text in strings]
        super(TreeItem, self).addChildren(items)
        return items

class TreeView(QtGui.QTreeWidget, Widget):
    _dirIcon = None
    _fileIcon = None

    def __init__(self, parent = None):
        super(TreeView, self).__init__(parent)
        Widget.__init__(self)
        self.connect(self, QtCore.SIGNAL('itemActivated(QTreeWidgetItem *,int)'), self._activate)
        self.connect(self, QtCore.SIGNAL('itemExpanded(QTreeWidgetItem *)'), self._expand)
        if TreeView._dirIcon is None:
            TreeView._dirIcon = self.style().standardIcon(QtGui.QStyle.SP_DirIcon)
        if TreeView._fileIcon is None:
            TreeView._fileIcon = self.style().standardIcon(QtGui.QStyle.SP_FileIcon)

    def addTopLevel(self, text, isDir=True):
        item = TreeItem(text, None, isDir)
        self.addTopLevelItem(item)
        return item

    def _activate(self, item, column):
        if not item.isDir:
            self.callEvent('onActivate', item)

    def _expand(self, item):
        if item.isDir:
            self.callEvent('onExpand', item)

class SpinBox(QtGui.QSpinBox, Widget):
    def __init__(self, value, parent = None):
        super(SpinBox, self).__init__(parent)
        Widget.__init__(self)
        self.setRange(0, 99999)
        self.setValue(value)
        self.connect(self, QtCore.SIGNAL('valueChanged(int)'), self._changed)

    def _changed(self, value):
        self.callEvent('onChange', value)

    def setValue(self, value):
        self.blockSignals(True)
        super(SpinBox, self).setValue(value)
        self.blockSignals(False)

class BrowseButton(Button):

    @staticmethod
    def conformFilter(filter):
        """Static method that corrects a filter string, if needed, by
        translating it and adding the default 'All Files' filter to it."""
        filter = getLanguageString(filter)
        if '(*.*)' not in filter:
            filter = ';;'.join([filter, getLanguageString('All Files') + ' (*.*)'])
        return filter

    @staticmethod
    def getExistingPath(path):
        if not os.path.isdir(path) and not os.path.isfile(path):
            path = os.path.split(path)[0]
            homePath = os.path.abspath(getPath(''))
            if os.path.isdir(homePath) and isSubPath(os.path.abspath(path), homePath):
                # Find first existing folder within MH home path
                while path and not os.path.isdir(path):
                    path = os.path.split(path)[0]
            if not os.path.isdir(path):
                path = os.getcwd()
        return pathToUnicode(os.path.normpath(path))

    def __init__(self, mode = 'open'):
        super(BrowseButton, self).__init__("...")
        self._path = self.getExistingPath("")
        self._filter = ''
        self._mode = None

        self.mode = mode

    def getMode(self):
        return self._mode

    def setMode(self, mode):
        mode = mode.lower()
        if mode not in ('open', 'save', 'dir'):
            raise RuntimeError("mode '%s' not recognised; must be 'open', 'save', or 'dir'")
        self._mode = mode

    mode = property(getMode, setMode)

    def getPath(self):
        return self._path

    def setPath(self, path):
        self._path = pathToUnicode(os.path.normpath(path))

    path = property(getPath, setPath)

    def getFilter(self):
        return self._filter

    def setFilter(self, filter):
        self._filter = self.conformFilter(filter)

    filter = property(getFilter, setFilter)

    def _clicked(self, state):
        path = self.getExistingPath(self.path)
        if self._mode == 'open':
            path = str(QtGui.QFileDialog.getOpenFileName(G.app.mainwin, directory=path, filter=self.filter))
        elif self._mode == 'save':
            path = str(QtGui.QFileDialog.getSaveFileName(G.app.mainwin, directory=path, filter=self.filter))
        elif self._mode == 'dir':
            path = str(QtGui.QFileDialog.getExistingDirectory(G.app.mainwin, directory=path))

        if path:
            self.path = path
        self.callEvent('onClicked', pathToUnicode(path))

class ColorPickButton(Button):
    """
    Button widget that opens a color picker when clicked.
    """
    # TODO add a rectangle showing the current color

    def __init__(self, initialColor = None):
        super(ColorPickButton, self).__init__("Pick")
        if initialColor is not None:
            self.color = initialColor
        else:
            import material
            self.color = material.Color()

    def getColor(self):
        return self._color

    def setColor(self, color):
        import material
        if isinstance(color, material.Color):
            self._color = color
        elif isinstance(color, QtGui.QColor):
            self._color = colorFromQColor(color)
        else:
            self._color = material.Color().copyFrom(color)

    color = property(getColor, setColor)

    def _clicked(self, state):
        currentColor = qColorFromColor(self.color)
        pickedColor = QtGui.QColorDialog.getColor(currentColor)
        if pickedColor.isValid():
            self.color = colorFromQColor(pickedColor)
            self.callEvent('onClicked', self.color)

class Action(QtGui.QAction, Widget):
    _groups = {}

    @classmethod
    def getIcon(cls, name):
        from qtui import supportsSVG
        # TODO SVG icons disabled until the SVG icons are updated

        # icon = G.app.mainwin.style().standardIcon(QtGui.QStyle.SP_MessageBoxWarning)
        svgPath = os.path.join(getSysDataPath('icons'), name + '.svg')
        if False and supportsSVG() and os.path.isfile(svgPath):
            path = svgPath
        else:
            path = os.path.join(getSysDataPath('icons'), name + '.png')

        if G.app.theme:
            themePath = os.path.join(getSysDataPath('themes'), G.app.theme, 'icons', name + '.svg')
            if False and supportsSVG() and os.path.isfile(themePath):
                path = themePath
            else:
                themePath = os.path.join(getSysDataPath('themes'), G.app.theme, 'icons', name + '.png')
                if os.path.isfile(themePath):
                    path = themePath

        if not os.path.isfile(path):
            path = os.path.join(getSysDataPath('icons'), 'notfound.png')
        icon = QtGui.QIcon(path)

        # Allows setting custom icons for active, selected and disabled states
        ext = os.path.splitext(path)[1]
        for (name, mode) in [ ("disabled", QtGui.QIcon.Disabled),
                              ("active", QtGui.QIcon.Active),
                              ("selected", QtGui.QIcon.Selected) ]:
            customIconPath = "%s_%s%s" % (os.path.splitext(path)[0], name, ext)
            if os.path.isfile(customIconPath):
                icon.addFile(customIconPath, QtCore.QSize(), mode)
        return icon

    @classmethod
    def getGroup(cls, name):
        if name not in cls._groups:
            cls._groups[name] = ActionGroup()
        return cls._groups[name]

    def __init__(self, name, text, method, tooltip = None, group = None, toggle = False):
        super(Action, self).__init__(self.getIcon(name), text, G.app.mainwin)
        self.name = name
        self.method = method
        if tooltip is not None:
            self.setToolTip(tooltip)
        if group is not None:
            self.setActionGroup(self.getGroup(group))
        if toggle:
            self.setCheckable(True)
        self.connect(self, QtCore.SIGNAL('triggered(bool)'), self._activate)

    @property
    def text(self):
        return str(super(Action, self).text())

    def setActionGroup(self, group):
        self.setCheckable(True)
        super(Action, self).setActionGroup(group)

    def _activate(self, checked):
        self.method()

class ActionGroup(QtGui.QActionGroup):
    def __init__(self):
        super(ActionGroup, self).__init__(G.app.mainwin)

class Actions(object):
    def __init__(self):
        self._order = []

    def __setattr__(self, name, value):
        if name[0] != '_':
            self._order.append(value)
        object.__setattr__(self, name, value)

    def __iter__(self):
        return iter(self._order)

class SizePolicy(object):
    Fixed               = QtGui.QSizePolicy.Fixed
    Minimum             = QtGui.QSizePolicy.Minimum
    Maximum             = QtGui.QSizePolicy.Maximum
    Preferred           = QtGui.QSizePolicy.Preferred
    Expanding           = QtGui.QSizePolicy.Expanding
    MinimumExpanding    = QtGui.QSizePolicy.MinimumExpanding
    Ignored             = QtGui.QSizePolicy.Ignored

class TableItem(QtGui.QTableWidgetItem):
    def setUserData(self, data):
        self.setData(QtCore.Qt.UserRole, data)

    def getUserData(self):
        return self.data(QtCore.Qt.UserRole).toPyObject()

    @property
    def text(self):
        return unicode(self.text())

class TableView(QtGui.QTableWidget, Widget):
    def __init__(self):
        super(TableView, self).__init__()
        Widget.__init__(self)

    def setItem(self, row, col, text, data = None):
        item = TableItem(text)
        if data is not None:
            item.setUserData(data)
        super(TableView, self).setItem(row, col, item)

    def getItemData(self, row, col):
        return self.item(row, col).getUserData()

class ImageView(QtGui.QLabel, QtGui.QScrollArea, Widget):
    def __init__(self):
        super(ImageView, self).__init__()
        Widget.__init__(self)
        self.setAlignment(QtCore.Qt.AlignHCenter | QtCore.Qt.AlignTop)
        self.setMinimumSize(50,50)
        sizePolicy = QtGui.QSizePolicy(QtGui.QSizePolicy.Ignored, QtGui.QSizePolicy.Preferred)
        sizePolicy.setHeightForWidth(True)
        self.setSizePolicy(sizePolicy)
        #self.setScaledContents(True)
        self.ratio = 1.0
        self.workingSize = None
        self._pixmap = None

    def setImage(self, img):
        self._pixmap = getPixmap(img)
        self.adjustSize()
        self.updateGeometry()
        self.refreshImage()

    def sizeHint(self):
        if not self._pixmap:
            return super(ImageView, self).sizeHint()
        return self._pixmap.size()

    def heightForWidth(self, width):
        if not self._pixmap or self._pixmap.width() == 0:
            return width
        else:
            size = self._pixmap.size()
            return int((float(width)/size.width())*size.height())

    def resizeEvent(self, event):
        self.workingSize = event.size()
        self.refreshImage(event.size())

    def refreshImage(self, size = None):
        if not self._pixmap:
            return

        if not size:
            size = self.sizeHint()

        pixmap = self._pixmap
        w = pixmap.width()
        h = pixmap.height()
        size *= self.ratio
        if w > size.width() or h > size.height():
            pixmap = pixmap.scaled(size.width(), size.height(), QtCore.Qt.KeepAspectRatio)
        self.setPixmap(pixmap)

    def save(self, fname):
        if not os.path.splitext(fname)[1]:
            fname = fname + '.png'

        if self._pixmap:
            self._pixmap.save (fname)


class ZoomableImageView(QtGui.QScrollArea, Widget):
    def __init__(self):
        QtGui.QScrollArea.__init__(self)
        Widget.__init__(self)
        self.imageLabel = QtGui.QLabel()
        self.imageLabel.setBackgroundRole(QtGui.QPalette.Base)
        self.imageLabel.setAlignment(QtCore.Qt.AlignHCenter | QtCore.Qt.AlignTop)
        self.imageLabel.setMinimumSize(5,5)
        sizePolicy = QtGui.QSizePolicy(QtGui.QSizePolicy.Ignored, QtGui.QSizePolicy.Ignored)
        sizePolicy.setHeightForWidth(True)
        self.imageLabel.setSizePolicy(sizePolicy)
        self.imageLabel.setScaledContents(True)
        self.setBackgroundRole(QtGui.QPalette.Dark)
        self.setWidget(self.imageLabel)
        self.workingWidth = None
        self.ratio = 1.0
        self.minratio = 0.1

    def setImage(self, img):
        pixmap = getPixmap(img)
        self.imageLabel.setPixmap(pixmap)
        self.imageLabel.adjustSize()
        self.ratio = float(self.width()) / float(pixmap.width())
        self.minratio = 100.0 / float(pixmap.width())
        if self.minratio > 1.0:
            self.minratio = 1.0
        self.imageLabel.updateGeometry()
        self.refreshImage()

    def resizeEvent(self, event):
        if self.workingWidth:
            self.ratio *= float(event.size().width()) / float(self.workingWidth)
        self.workingWidth = event.size().width()
        if self.ratio > 1.0:
            self.ratio = 1.0
        self.refreshImage(True)

    def heightForWidth(self, width):
        pixmap = self.imageLabel.pixmap()
        if not pixmap or pixmap.width() == 0:
            return width
        else:
            size = pixmap.size()
            return int((float(width)/size.width())*size.height())

    def refreshImage(self, zoomAct = False, displ = (0, 0)):
        pixmap = self.imageLabel.pixmap()
        if not pixmap:
            return
        scrat = [0.0, 0.0]
        if zoomAct:
            for (index, scrollBar) in enumerate((self.horizontalScrollBar(), self.verticalScrollBar())):
                if scrollBar.maximum() > 0:
                    scrat[index] = float(scrollBar.value()) / float(scrollBar.maximum())
                else:
                    scrat[index] = 0.5
        self.imageLabel.resize(self.ratio * pixmap.size())
        if zoomAct:
            for (index, scrollBar) in enumerate((self.horizontalScrollBar(), self.verticalScrollBar())):
                if scrollBar.maximum() > 0:
                    scrollBar.setValue(int(scrat[index] * scrollBar.maximum() + displ[index]))

    def save(self, fname):
        if not os.path.splitext(fname)[1]:
            fname = fname + '.png'

        if self.imageLabel.pixmap():
            self.imageLabel.pixmap().save (fname)

    def mousePressEvent(self, event):
        self.mdown = event.pos()

    def mouseMoveEvent(self, event):
        if event.buttons() & QtCore.Qt.RightButton:
            self.wheelEvent(QtGui.QWheelEvent(event.pos(),
                                              10 * (event.pos().y() - self.mdown.y()),
                                              event.buttons(), event.modifiers()), False)
            self.mdown = event.pos()
        else:
            self.horizontalScrollBar().setValue(
                self.horizontalScrollBar().value() + 2*(self.mdown.x() - event.pos().x()))
            self.verticalScrollBar().setValue(
                self.verticalScrollBar().value() + 2*(self.mdown.y() - event.pos().y()))
            self.mdown = event.pos()
            self.refreshImage()

    def wheelEvent(self, event, displace = True):
        ratbef = self.ratio
        if G.app.settings.get('invertMouseWheel', False):
            delta = event.delta()
        else:
            delta = -event.delta()
        factor = 1 - delta*0.0007
        self.ratio *= factor
        if self.ratio > 1.0:
            self.ratio = 1.0
        if self.ratio < self.minratio:
            self.ratio = self.minratio
        dr = 2*abs(self.ratio - ratbef) if displace else 0
        self.refreshImage(True,
                          (dr*(event.x() - self.width()/2),
                           dr*(event.y() - self.height()/2)))


def colorFromQColor(qColor):
    import material
    if qColor.isValid():
        values = (float(qColor.red())/255,
                  float(qColor.green())/255,
                  float(qColor.blue())/255)
        return material.Color().copyFrom(values)
    else:
        return material.Color()

def qColorFromColor(color):
    import material
    if isinstance(color, material.Color):
        color = color.asTuple()
    return QtGui.QColor(int(color[0]*255),
                            int(color[1]*255),
                            int(color[2]*255))

def getPixmap(img):
    import image
    if isinstance(img, image.Image):
        img = img.toQImage()
        return QtGui.QPixmap.fromImage(img)
    elif isinstance(img, QtGui.QPixmap):
        return img
    elif isinstance(img, QtGui.QImage):
        return QtGui.QPixmap.fromImage(img)
    else:
        return QtGui.QPixmap(pathToUnicode(img))<|MERGE_RESOLUTION|>--- conflicted
+++ resolved
@@ -1240,7 +1240,6 @@
 
         buttonLabel = getLanguageString(buttonLabel)
         self.confirm = QtGui.QPushButton(buttonLabel)
-<<<<<<< HEAD
 
         # Register events
 
@@ -1258,22 +1257,6 @@
         self.connect(self.edit, QtCore.SIGNAL('textEdited(QString)'),
             lambda s: self.callEvent('onChange', unicode(s)))
 
-=======
-
-        # Register events
-
-        @self.browse.mhEvent
-        def onClicked(path):
-            """When the browse button is used, update the path in
-            the line edit and confirm the entry."""
-            if path:
-                self.path = path
-                self._confirm('browse')
-
-        self.connect(self.edit, QtCore.SIGNAL(' returnPressed()'),
-            lambda: self._confirm('return'))
-
->>>>>>> f849f7f4
         self.connect(self.confirm, QtCore.SIGNAL('clicked(bool)'),
             lambda _: self._confirm('button'))
 
@@ -1336,11 +1319,7 @@
             self.directory = path
         else:
             self.directory = os.path.dirname(path)
-<<<<<<< HEAD
             self.text = os.path.basename(path)
-=======
-            self.text = os.path.basename(self.path)
->>>>>>> f849f7f4
 
     path = property(getPath, setPath)
 
@@ -1383,10 +1362,7 @@
         the focus directly to the line edit."""
         self.edit.setFocus()
 
-<<<<<<< HEAD
-
-=======
->>>>>>> f849f7f4
+
 class SplashScreen(QtGui.QSplashScreen):
     def __init__(self, image, version=""):
         super(SplashScreen, self).__init__(G.app.mainwin, getPixmap(image))
