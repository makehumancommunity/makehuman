--- conflicted
+++ resolved
@@ -689,16 +689,11 @@
 class Application(QtWidgets.QApplication, events3d.EventHandler):
     def __init__(self):
         if "useHDPI" in G.preStartupSettings and G.preStartupSettings["useHDPI"]:
-<<<<<<< HEAD
-            print("Trying to enable HDPI before launching Qt application")
-            os.environ["QT_AUTO_SCREEN_SCALE_FACTOR"] = "1"
-=======
             # Would be nice to log this, but log has not been initialized yet
             print("Trying to enable HDPI before launching Qt application")
             os.environ["QT_AUTO_SCREEN_SCALE_FACTOR"] = "1"
             # Forward compatibility, since the AUTO_SCREEN* env variable is marked as deprecated in pyqt 5.14
             os.environ["QT_ENABLE_HIGHDPI_SCALING"] = "1"
->>>>>>> ac18ba9a
         super(Application, self).__init__(sys.argv)
         self.mainwin = None
         self.log_window = None
