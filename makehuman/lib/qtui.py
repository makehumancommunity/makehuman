#!/usr/bin/python2.7
# -*- coding: utf-8 -*-

"""
**Project Name:**      MakeHuman

**Product Home Page:** http://www.makehuman.org/

**Code Home Page:**    https://bitbucket.org/MakeHuman/makehuman/

**Authors:**           Glynn Clements

**Copyright(c):**      MakeHuman Team 2001-2014

**Licensing:**         AGPL3 (http://www.makehuman.org/doc/node/the_makehuman_application.html)

    This file is part of MakeHuman (www.makehuman.org).

    This program is free software: you can redistribute it and/or modify
    it under the terms of the GNU Affero General Public License as
    published by the Free Software Foundation, either version 3 of the
    License, or (at your option) any later version.

    This program is distributed in the hope that it will be useful,
    but WITHOUT ANY WARRANTY; without even the implied warranty of
    MERCHANTABILITY or FITNESS FOR A PARTICULAR PURPOSE.  See the
    GNU Affero General Public License for more details.

    You should have received a copy of the GNU Affero General Public License
    along with this program.  If not, see <http://www.gnu.org/licenses/>.

**Coding Standards:**  See http://www.makehuman.org/node/165

Abstract
--------

TODO
"""

import sys
import log

from PyQt4 import QtCore, QtGui, QtOpenGL

from core import G
import glmodule as gl
import events3d
import qtgui
import queue
import time
import getpath

# Timeout in seconds after which moving the mousewheel will pick a new mouse pos
# TODO make this configureable in settings?
MOUSEWHEEL_PICK_TIMEOUT = 0.5

class Modifiers:
    SHIFT = int(QtCore.Qt.ShiftModifier)
    CTRL  = int(QtCore.Qt.ControlModifier)
    ALT   = int(QtCore.Qt.AltModifier)
    META  = int(QtCore.Qt.MetaModifier)

class Keys:
    a = QtCore.Qt.Key_A
    b = QtCore.Qt.Key_B
    c = QtCore.Qt.Key_C
    d = QtCore.Qt.Key_D
    e = QtCore.Qt.Key_E
    f = QtCore.Qt.Key_F
    g = QtCore.Qt.Key_G
    h = QtCore.Qt.Key_H
    i = QtCore.Qt.Key_I
    j = QtCore.Qt.Key_J
    k = QtCore.Qt.Key_K
    l = QtCore.Qt.Key_L
    m = QtCore.Qt.Key_M
    n = QtCore.Qt.Key_N
    o = QtCore.Qt.Key_O
    p = QtCore.Qt.Key_P
    q = QtCore.Qt.Key_Q
    r = QtCore.Qt.Key_R
    s = QtCore.Qt.Key_S
    t = QtCore.Qt.Key_T
    u = QtCore.Qt.Key_U
    v = QtCore.Qt.Key_V
    w = QtCore.Qt.Key_W
    x = QtCore.Qt.Key_X
    y = QtCore.Qt.Key_Y
    z = QtCore.Qt.Key_Z

    N0 = QtCore.Qt.Key_0
    N1 = QtCore.Qt.Key_1
    N2 = QtCore.Qt.Key_2
    N3 = QtCore.Qt.Key_3
    N4 = QtCore.Qt.Key_4
    N5 = QtCore.Qt.Key_5
    N6 = QtCore.Qt.Key_6
    N7 = QtCore.Qt.Key_7
    N8 = QtCore.Qt.Key_8
    N9 = QtCore.Qt.Key_9

    F1  = QtCore.Qt.Key_F1
    F2  = QtCore.Qt.Key_F2
    F3  = QtCore.Qt.Key_F3
    F4  = QtCore.Qt.Key_F4
    F5  = QtCore.Qt.Key_F5
    F6  = QtCore.Qt.Key_F6
    F7  = QtCore.Qt.Key_F7
    F8  = QtCore.Qt.Key_F8
    F9  = QtCore.Qt.Key_F9
    F10 = QtCore.Qt.Key_F10
    F11 = QtCore.Qt.Key_F11
    F12 = QtCore.Qt.Key_F12
    F13 = QtCore.Qt.Key_F13
    F14 = QtCore.Qt.Key_F14
    F15 = QtCore.Qt.Key_F15

    UP        = QtCore.Qt.Key_Up
    DOWN      = QtCore.Qt.Key_Down
    LEFT      = QtCore.Qt.Key_Left
    RIGHT     = QtCore.Qt.Key_Right

    PAGEUP    = QtCore.Qt.Key_PageUp
    PAGEDOWN  = QtCore.Qt.Key_PageDown
    HOME      = QtCore.Qt.Key_Home
    END       = QtCore.Qt.Key_End
    INSERT    = QtCore.Qt.Key_Insert
    DELETE    = QtCore.Qt.Key_Delete
    PAUSE     = QtCore.Qt.Key_Pause

    RETURN    = QtCore.Qt.Key_Return
    BACKSPACE = QtCore.Qt.Key_Backspace
    ESCAPE    = QtCore.Qt.Key_Escape
    TAB       = QtCore.Qt.Key_Tab

    PLUS      = QtCore.Qt.Key_Plus
    MINUS     = QtCore.Qt.Key_Minus
    PERIOD    = QtCore.Qt.Key_Period

    SHIFT     = QtCore.Qt.Key_Shift
    CTRL      = QtCore.Qt.Key_Control
    ALT       = QtCore.Qt.Key_Alt
    META      = QtCore.Qt.Key_Meta

Keys._all = set(getattr(Keys, k)
                for k in dir(Keys)
                if k[0] != '_')

class Buttons:
    LEFT = QtCore.Qt.LeftButton
    MIDDLE = QtCore.Qt.MidButton
    RIGHT = QtCore.Qt.RightButton

    LEFT_MASK = LEFT
    MIDDLE_MASK = MIDDLE
    RIGHT_MASK = RIGHT

g_mouse_pos = None
gg_mouse_pos = None
g_mousewheel_t = None

class Canvas(QtOpenGL.QGLWidget):
    def __init__(self, parent, app):
        self.app = app
        format = QtOpenGL.QGLFormat()
        format.setAlpha(True)
        format.setDepthBufferSize(24)
        format.setSampleBuffers(True)
        format.setSamples(4)
        super(Canvas, self).__init__(format, parent)
        self.create()

    def create(self):
        G.canvas = self
        self.setFocusPolicy(QtCore.Qt.TabFocus)
        self.setFocus()
        self.setAutoBufferSwap(False)
        self.setAutoFillBackground(False)
        self.setAttribute(QtCore.Qt.WA_NativeWindow)
        self.setAttribute(QtCore.Qt.WA_NoSystemBackground, False)
        self.setAttribute(QtCore.Qt.WA_OpaquePaintEvent)
        self.setAttribute(QtCore.Qt.WA_KeyCompression, False)
        self.setMouseTracking(True)
        self.setMinimumHeight(5)
        self.setSizePolicy(QtGui.QSizePolicy.Ignored, QtGui.QSizePolicy.Ignored)

    def getMousePos(self):
        """
        Get mouse position relative to this rendering canvas. 
        Returns None if mouse is outside canvas.
        """
        relPos = self.mapFromGlobal(QtGui.QCursor().pos())
        if relPos.x() < 0 or relPos.x() > G.windowWidth:
            return None
        if relPos.y() < 0 or relPos.y() > G.windowHeight:
            return None
        return (relPos.x(), relPos.y())

    def mousePressEvent(self, ev):
        self.mouseUpDownEvent(ev, "onMouseDownCallback")

    def mouseReleaseEvent(self, ev):
        self.mouseUpDownEvent(ev, "onMouseUpCallback")

    def mouseUpDownEvent(self, ev, direction):
        global gg_mouse_pos

        x = ev.x()
        y = ev.y()
        b = ev.button()

        gg_mouse_pos = x, y

        G.app.callEvent(direction, events3d.MouseEvent(b, x, y))

        # Update screen
        self.update()

    def wheelEvent(self, ev):
        global gg_mouse_pos
        global g_mousewheel_t

        x = ev.x()
        y = ev.y()
        d = ev.delta()
        t = time.time()

        if g_mousewheel_t is None or t - g_mousewheel_t > MOUSEWHEEL_PICK_TIMEOUT:
            gg_mouse_pos = x, y
        else:
            x = y = None

        b = 1 if d > 0 else -1
        G.app.callEvent('onMouseWheelCallback', events3d.MouseWheelEvent(b, x, y))

        if g_mousewheel_t is None or t - g_mousewheel_t > MOUSEWHEEL_PICK_TIMEOUT:
            # Update screen
            self.update()

        g_mousewheel_t = t

    def mouseMoveEvent(self, ev):
        global gg_mouse_pos, g_mouse_pos

        x = ev.x()
        y = ev.y()

        if gg_mouse_pos is None:
            gg_mouse_pos = x, y

        if g_mouse_pos is None:
            self.app.callAsync(self.handleMouse)

        g_mouse_pos = (x, y)

    def handleMouse(self):
        global gg_mouse_pos, g_mouse_pos

        if g_mouse_pos is None:
            return

        ox, oy = gg_mouse_pos
        (x, y) = g_mouse_pos
        g_mouse_pos = None
        xrel = x - ox
        yrel = y - oy
        gg_mouse_pos = x, y

        buttons = int(G.app.mouseButtons())

        G.app.callEvent('onMouseMovedCallback', events3d.MouseEvent(buttons, x, y, xrel, yrel))

        if buttons:
            self.update()

    def initializeGL(self):
        gl.OnInit()

    def paintGL(self):
        self.app.logger_redraw.debug('paintGL')
        gl.renderToCanvas()

    def resizeGL(self, w, h):
        G.windowHeight = h
        G.windowWidth = w
        gl.reshape(w, h)
        G.app.callEvent('onResizedCallback', events3d.ResizeEvent(w, h, False))

class VLayout(QtGui.QLayout):
    def __init__(self, parent = None):
        super(VLayout, self).__init__(parent)
        self._children = []

    def addItem(self, item):
        self._children.append(item)

    def count(self):
        return len(self._children)

    def itemAt(self, index):
        if index < 0 or index >= self.count():
            return None
        return self._children[index]

    def takeAt(self, index):
        child = self.itemAt(index)
        if child is not None:
            del self._children[index]
        return child

    def _doLayout(self, x, y, width, height, real=False):
        for i, child in enumerate(self._children):
            widget = child.widget()
            if widget and not widget.isVisible():
                continue

        x1 = x + width
        y1 = y + height

        for i, child in enumerate(self._children):
            widget = child.widget()
            if not widget or widget.isHidden():
                w = 0
                h = 0
            else:
                size = child.maximumSize()
                w = size.width()
                h = size.height()
            if real:
                child.setGeometry(QtCore.QRect(x, y, min(w, x1 - x), min(h, y1 - y)))
            width = max(width, w)
            y += h
        return width, y

    def sizeHint(self):
        width, height = self._doLayout(0, 0, 1e9, 1e9, False)
        return QtCore.QSize(width, height)

    def maximumSize(self):
        return self.sizeHint()

    def setGeometry(self, rect):
        self._doLayout(rect.x(), rect.y(), rect.width(), rect.height(), True)

    def expandingDirections(self):
        return QtCore.Qt.Vertical

class TaskPanel(qtgui.VScrollArea):
    def __init__(self):
        super(TaskPanel, self).__init__()
        self.setMinimumHeight(250)
        self.child = QtGui.QWidget()
        self.child.setContentsMargins(0, 0, 0, 0)
        self.child.setSizePolicy(QtGui.QSizePolicy.MinimumExpanding, QtGui.QSizePolicy.Preferred)
        self.setWidget(self.child)
        self.layout = QtGui.QBoxLayout(QtGui.QBoxLayout.TopToBottom, self.child)

    def addWidget(self, widget, *args, **kwargs):
        self.layout.addWidget(widget, *args, **kwargs)
        return widget

    def removeWidget(self, widget):
        self.layout.removeWidget(widget)

class CategoryPanel(QtGui.QWidget, qtgui.Widget):
    def __init__(self):
        super(CategoryPanel, self).__init__()
        qtgui.Widget.__init__(self)
        self.layout = QtGui.QBoxLayout(QtGui.QBoxLayout.BottomToTop, self)

    def addWidget(self, widget, *args, **kwargs):
        self.layout.addWidget(widget, *args, **kwargs)
        return widget

    def removeWidget(self, widget):
        self.layout.removeWidget(widget)

def getQtVersionString():
    return str(QtCore.qVersion())

def getQtVersion():
    return [ int(versionNb) for versionNb in getQtVersionString().split(".") ]

def supportsSVG():
    """
    Determines whether Qt supports SVG image files.
    """
    qtVersion = getQtVersion()
    # TODO
    # pyinstaller windows builds appear to cause issues with this
    # py2app on OSX appears not to include qt svg libs either...
    return qtVersion[0] >= 4 and qtVersion[1] >= 2 and \
        'svg' in [ str(s).lower() for s in QtGui.QImageReader.supportedImageFormats() ]

class Frame(QtGui.QMainWindow):
    title = "MakeHuman"

    def __init__(self, app, size):
        self.app = app
        super(Frame, self).__init__()

        self.setWindowTitle(self.title)
        if supportsSVG():
            # SVG icons allow better resolution when resized
            self.setWindowIcon(QtGui.QIcon(getpath.getSysPath("icons/makehuman_bg.svg")))
        else:
            # Older Qt libraries do not support svg icons
            self.setWindowIcon(QtGui.QIcon(getpath.getSysPath("icons/makehuman.png")))

        self.setAttribute(QtCore.Qt.WA_KeyCompression, False)
        self.resize(*size)
        
        # work-around for mac QT toolbar bug described in: https://bugreports.qt-project.org/browse/QTBUG-18567
        if sys.platform.startswith("darwin"):
            self.toolbar = self.addToolBar("Toolbar")
            self.toolbar.hide()

        self.statusBar = qtgui.StatusBar()
        self.setStatusBar(self.statusBar)
        self.central = QtGui.QWidget()
        self.setCentralWidget(self.central)
        self.create()

    def panel(self):
        widget = QtGui.QWidget()
        widget.setAttribute(QtCore.Qt.WA_OpaquePaintEvent, False)
        widget.setAutoFillBackground(True)
        widget.setContentsMargins(0, 0, 0, 0)
        return widget

    def create(self):
        self.v_layout = QtGui.QGridLayout(self.central)
        self.v_layout.setContentsMargins(0, 0, 0, 0)
        self.v_layout.setSpacing(0)

        self.tab_panel = self.panel()
        self.v_layout.addWidget(self.tab_panel, 0, 0)
        self.v_layout.setRowStretch(0, 0)

        self.tab_layout = QtGui.QGridLayout(self.tab_panel)
        self.tab_layout.setContentsMargins(0, 0, 0, 0)
        self.tabs = qtgui.Tabs()
        self.tab_layout.addWidget(self.tabs)

        self.h_layout = QtGui.QGridLayout()
        self.h_layout.setContentsMargins(0, 0, 0, 0)
        self.h_layout.setSpacing(0)
        self.v_layout.addLayout(self.h_layout, 1, 0)
        self.v_layout.setRowStretch(1, 1)

        self.b_panel = self.panel()
        self.bottom = QtGui.QBoxLayout(QtGui.QBoxLayout.BottomToTop, self.b_panel)
        self.v_layout.addWidget(self.b_panel, 2, 0)
        self.v_layout.setRowStretch(2, 0)

        self.l_panel = self.panel()
        self.left_top = QtGui.QStackedLayout(self.l_panel)
        self.h_layout.addWidget(self.l_panel, 0, 0)
        self.h_layout.setColumnStretch(0, 0)

        self.t_layout = QtGui.QBoxLayout(QtGui.QBoxLayout.TopToBottom)
        self.h_layout.addLayout(self.t_layout, 0, 1)
        self.h_layout.setColumnStretch(1, 1)

        self.t_panel = self.panel()
        self.top = VLayout(self.t_panel)
        self.top.setSizeConstraint(QtGui.QLayout.SetMinAndMaxSize)
        self.t_layout.addWidget(self.t_panel)
        self.t_panel.setSizePolicy(QtGui.QSizePolicy.Ignored, QtGui.QSizePolicy.Maximum)

        self.canvas = Canvas(self, app = self.app)
        self.t_layout.addWidget(self.canvas)

        self.r_panel = self.panel()
        self.right_top    = QtGui.QStackedLayout(self.r_panel)
        self.h_layout.addWidget(self.r_panel, 0, 2)
        self.h_layout.setColumnStretch(2, 0)

        self.progressBar = qtgui.ProgressBar()
        self.bottom.addWidget(self.progressBar)

<<<<<<< HEAD
    def changeEvent(self, event):
        """QMainWindow method override that is called whenever a change
        happens on the widget."""
        if event.type() == QtCore.QEvent.WindowStateChange:
            if 'normal geometry' in self.windowState:
                self.normalStateGeometry = self.storeGeometry()
        QtGui.QMainWindow.changeEvent(self, event)

    def resizeEvent(self, event):
        """QMainWindow method override that is called when
        the widget is resized."""
=======
    def resizeEvent(self, event):
        """QMainWindow method override that is called upon resizing the window,
        including after the maximize / restore or fullscreen actions."""
>>>>>>> f849f7f4
        if 'normal geometry' in self.windowState:
            self.normalStateGeometry = self.storeGeometry()
        QtGui.QMainWindow.resizeEvent(self, event)

<<<<<<< HEAD
    def moveEvent(self, event):
        """QMainWindow method override that is called when
        the widget is moved."""
        if 'normal geometry' in self.windowState:
            self.normalStateGeometry = self.storeGeometry()
        QtGui.QMainWindow.moveEvent(self, event)

=======
>>>>>>> f849f7f4
    def addPanels(self):
        left = TaskPanel()
        right = TaskPanel()
        left.setObjectName("LeftTaskPanel")
        right.setObjectName("RightTaskPanel")
        self.left_top.addWidget(left)
        self.right_top.addWidget(right)
        return left, right

    def showPanels(self, left, right):
        self.left_top.setCurrentWidget(left)
        self.right_top.setCurrentWidget(right)

    def addTopWidget(self, widget, *args, **kwargs):
        self.top.addWidget(widget, *args, **kwargs)
        return widget

    def removeTopWidget(self, widget):
        self.top.removeWidget(widget)

    def closeEvent(self, ev):
        ev.ignore()
        self.app.callEvent('onQuit', None)

    def refreshLayout(self, widget=None):
        if widget is None:
            widget = self
        widget.updateGeometry()
        for child in QtGui.QWidget.children(widget):
            if child.isWidgetType():
                self.refreshLayout(child)

<<<<<<< HEAD
    @staticmethod
    def _asWindowStateSet(stateflags):
        """Construct a set of window state strings
        from a QWindowStates flags object.
=======
    def getWindowState(self):
        """Return a set of window state strings that apply to the frame.
>>>>>>> f849f7f4

        Multiple window states may apply to the same window, for example
        a window might be shown minimized, but set to be maximized when
        restored."""
<<<<<<< HEAD
=======
        stateflags = QtGui.QMainWindow.windowState(self)

        # Use caching for faster generation on successive calls
        if hasattr(self, '_windowStateFlagsCache') and \
            stateflags == self._windowStateFlagsCache:
            return self._windowStateCache.copy()
        else:
            self._windowStateFlagsCache = stateflags
>>>>>>> f849f7f4

        state = set()
        if stateflags & QtCore.Qt.WindowMaximized:
            state.add('maximized')
        if stateflags & QtCore.Qt.WindowMinimized:
            state.add('minimized')
        if stateflags & QtCore.Qt.WindowFullScreen:
            state.add('fullscreen')
        if stateflags & QtCore.Qt.WindowActive:
            state.add('active')
        if not (stateflags &
            (QtCore.Qt.WindowMaximized | QtCore.Qt.WindowFullScreen)):
            state.add('normal geometry')
            if not stateflags & QtCore.Qt.WindowMinimized:
                state.add('normal')
<<<<<<< HEAD
        return state

    def getWindowState(self):
        """Return a set of window state strings that apply to the frame."""
        return self._asWindowStateSet(QtGui.QMainWindow.windowState(self))
=======

        self._windowStateCache = state.copy()
        return state
>>>>>>> f849f7f4

    def setWindowState(self, state):
        """Set the window state according to a window state set
        retrieved by getWindowState()."""
        # Order matters here. A window might be maximized when restored,
        # but currently minimized in taskbar.
        if 'maximized' in state:
            self.showMaximized()
        if 'fullscreen' in state:
            self.showFullscreen()
        if 'normal geometry' in state:
            self.showNormal()
        if 'minimized' in state:
            self.showMinimized()

    windowState = property(getWindowState, setWindowState)

    def storeGeometry(self):
        """Return a saveable dictionary describing the window's geometry.
        It can be used for saving the window's shape into a settings file."""
        geometry = {'width': self.width(), 'height': self.height(),
            'x': self.pos().x(), 'y': self.pos().y()
            } if 'normal geometry' in self.windowState \
<<<<<<< HEAD
            else self.normalStateGeometry.copy()
=======
            else self.normalStateGeometry
>>>>>>> f849f7f4
        geometry['state'] = list(self.windowState)
        return geometry

    def restoreGeometry(self, geometry):
        """Set the window shape according to a dictionary saved
        with storeGeometry()."""
        self.normalStateGeometry = geometry
        self.resize(geometry['width'], geometry['height'])
        self.move(geometry['x'], geometry['y'])
        self.windowState = set(geometry['state'])


class LogWindow(qtgui.ListView):

    def __init__(self):
        super(LogWindow, self).__init__()
        self.level = log.DEBUG
        self.allowMultipleSelection(True)

    def setLevel(self, level):
        self.level = level
        self.updateView()

    def updateView(self):
        for i in xrange(self.count()):
            ilevel = self.getItemData(i)
            self.showItem(i, ilevel >= self.level)
            self.setItemColor(i, log.getLevelColor(ilevel))

    def addLogMessage(self, text, level = None):
        index = self.count()
        color = log.getLevelColor(level)
        self.addItem(text, color, level)
        self.showItem(index, level >= self.level)

class AsyncEvent(QtCore.QEvent):
    def __init__(self, callback, args, kwargs):
        super(AsyncEvent, self).__init__(QtCore.QEvent.User)
        self.callback = callback
        self.args = args
        self.kwargs = kwargs

class Application(QtGui.QApplication, events3d.EventHandler):
    def __init__(self):
        super(Application, self).__init__(sys.argv)
        self.mainwin = None
        self.log_window = None
        self.statusBar = None
        self.progressBar = None
        self.splash = None
        self.messages = None
        self.g_timers = {}
        self.logger_async = log.getLogger('mh.callAsync')
        self.logger_redraw = log.getLogger('mh.redraw')
        self.logger_event = log.getLogger('mh.event')
        # self.installEventFilter(self)

    def OnInit(self):
        import debugdump
        debugdump.dump.appendQt()

        self.messages = queue.Manager(self._postAsync)
        self.mainwin = Frame(self, (G.windowWidth, G.windowHeight))
        self.statusBar = self.mainwin.statusBar
        self.progressBar = self.mainwin.progressBar
        self.mainwin.show()
        self.log_window = LogWindow()
        
    def started(self):
        self.callEvent('onStart', None)

    def start(self):
        self.OnInit()
        self.callAsync(self.started)
        self.messages.start()
        self.exec_()
        gl.OnExit()

    def stop(self):
        self.callEvent('onStop', None)
        sys.exit()
        
    def redraw(self):
        self.logger_redraw.debug('Application.redraw')
        if self.mainwin and self.mainwin.canvas:
            self.mainwin.canvas.update()

    def addLogMessage(self, text, level = None):
        if self.log_window is not None:
            self.log_window.addLogMessage(text, level)

    def processEvents(self, flags = QtCore.QEventLoop.ExcludeUserInputEvents):
        """
        Process any asynchronous events in the queue without having to return
        to the qt main event loop. Especially useful for making sure that any
        callAsync tasks are run.
        Excluding user input events (which is set as the default flag) prevents
        unwanted recursions caused by an event firing another event because of
        user interaction.
        """
        super(Application, self).processEvents(flags)

    def event(self, event):
        self.logger_event.debug('event(%s)', event)
        if event.type() == QtCore.QEvent.User:
            # Handle custom user-defined event (AsyncEvent)
            event.callback(*event.args, **event.kwargs)
            return True
        # Handle standard Qt event
        return super(Application, self).event(event)

    def notify(self, object, event):
        self.logger_event.debug('notify(%s, %s(%s))', object, event, event.type())
        return super(Application, self).notify(object, event)

    def eventFilter(self, object, event):
        self.logger_event.debug('eventFilter(%s, %s(%s))', object, event, event.type())
        return False

    def addTimer(self, milliseconds, callback):
        timer_id = self.startTimer(milliseconds)
        self.g_timers[timer_id] = callback
        return timer_id

    def removeTimer(self, id):
        self.killTimer(id)
        del self.g_timers[id]

    def handleTimer(self, id):
        if id not in self.g_timers:
            return
        callback = self.g_timers[id]
        callback()

    def timerEvent(self, ev):
        self.handleTimer(ev.timerId())

    def _postAsync(self, event):
        self.postEvent(self, event)

    def callAsync(self, func, *args, **kwargs):
        """
        Invoke an asynchronous event.
        """
        self.logger_async.debug('callAsync: %s(%s, %s)', func, args, kwargs)
        self._postAsync(AsyncEvent(func, args, kwargs))

def getSaveFileName(directory, filter = "All files (*.*)"):
    return unicode(QtGui.QFileDialog.getSaveFileName(
        G.app.mainwin, directory = directory, filter = filter))

def getOpenFileName(directory, filter = "All files (*.*)"):
    return unicode(QtGui.QFileDialog.getOpenFileName(
        G.app.mainwin, directory = directory, filter = filter))

def getExistingDirectory(directory):
    return unicode(QtGui.QFileDialog.getExistingDirectory(
        G.app.mainwin, directory = directory))

def setShortcut(modifier, key, action):
    action.setShortcut(QtGui.QKeySequence(modifier + key))

def callAsyncThread(func, *args, **kwargs):
    """
    Invoke callAsync from another thread than that of the main window.
    This can be used to allow other threads access to the GUI (qt only allows
    GUI access from the main thread).
    """
    G.app.messages.post(AsyncEvent(func, args, kwargs))<|MERGE_RESOLUTION|>--- conflicted
+++ resolved
@@ -479,7 +479,6 @@
         self.progressBar = qtgui.ProgressBar()
         self.bottom.addWidget(self.progressBar)
 
-<<<<<<< HEAD
     def changeEvent(self, event):
         """QMainWindow method override that is called whenever a change
         happens on the widget."""
@@ -491,16 +490,10 @@
     def resizeEvent(self, event):
         """QMainWindow method override that is called when
         the widget is resized."""
-=======
-    def resizeEvent(self, event):
-        """QMainWindow method override that is called upon resizing the window,
-        including after the maximize / restore or fullscreen actions."""
->>>>>>> f849f7f4
         if 'normal geometry' in self.windowState:
             self.normalStateGeometry = self.storeGeometry()
         QtGui.QMainWindow.resizeEvent(self, event)
 
-<<<<<<< HEAD
     def moveEvent(self, event):
         """QMainWindow method override that is called when
         the widget is moved."""
@@ -508,8 +501,6 @@
             self.normalStateGeometry = self.storeGeometry()
         QtGui.QMainWindow.moveEvent(self, event)
 
-=======
->>>>>>> f849f7f4
     def addPanels(self):
         left = TaskPanel()
         right = TaskPanel()
@@ -542,30 +533,14 @@
             if child.isWidgetType():
                 self.refreshLayout(child)
 
-<<<<<<< HEAD
     @staticmethod
     def _asWindowStateSet(stateflags):
         """Construct a set of window state strings
         from a QWindowStates flags object.
-=======
-    def getWindowState(self):
-        """Return a set of window state strings that apply to the frame.
->>>>>>> f849f7f4
 
         Multiple window states may apply to the same window, for example
         a window might be shown minimized, but set to be maximized when
         restored."""
-<<<<<<< HEAD
-=======
-        stateflags = QtGui.QMainWindow.windowState(self)
-
-        # Use caching for faster generation on successive calls
-        if hasattr(self, '_windowStateFlagsCache') and \
-            stateflags == self._windowStateFlagsCache:
-            return self._windowStateCache.copy()
-        else:
-            self._windowStateFlagsCache = stateflags
->>>>>>> f849f7f4
 
         state = set()
         if stateflags & QtCore.Qt.WindowMaximized:
@@ -581,17 +556,11 @@
             state.add('normal geometry')
             if not stateflags & QtCore.Qt.WindowMinimized:
                 state.add('normal')
-<<<<<<< HEAD
         return state
 
     def getWindowState(self):
         """Return a set of window state strings that apply to the frame."""
         return self._asWindowStateSet(QtGui.QMainWindow.windowState(self))
-=======
-
-        self._windowStateCache = state.copy()
-        return state
->>>>>>> f849f7f4
 
     def setWindowState(self, state):
         """Set the window state according to a window state set
@@ -615,11 +584,7 @@
         geometry = {'width': self.width(), 'height': self.height(),
             'x': self.pos().x(), 'y': self.pos().y()
             } if 'normal geometry' in self.windowState \
-<<<<<<< HEAD
             else self.normalStateGeometry.copy()
-=======
-            else self.normalStateGeometry
->>>>>>> f849f7f4
         geometry['state'] = list(self.windowState)
         return geometry
 
