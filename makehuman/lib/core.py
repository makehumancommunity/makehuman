--- conflicted
+++ resolved
@@ -72,10 +72,7 @@
             for key in _PRE_STARTUP_KEYS:
                 if key in data:
                     self.preStartupSettings[key] = data[key]
-<<<<<<< HEAD
-=======
                     # Would be nice to log this, but log has not been initialized yet
->>>>>>> ac18ba9a
                     print("PRE STARTUP SETTING: " + key + " = " + str(data[key]))
                 else:
                     self.preStartupSettings[key] = None
