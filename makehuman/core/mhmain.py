#!/usr/bin/python2.7
# -*- coding: utf-8 -*-

"""
**Project Name:**      MakeHuman

**Product Home Page:** http://www.makehuman.org/

**Code Home Page:**    https://bitbucket.org/MakeHuman/makehuman/

**Authors:**           Glynn Clements, Jonas Hauquier

**Copyright(c):**      MakeHuman Team 2001-2014

**Licensing:**         AGPL3 (http://www.makehuman.org/doc/node/the_makehuman_application.html)

    This file is part of MakeHuman (www.makehuman.org).

    This program is free software: you can redistribute it and/or modify
    it under the terms of the GNU Affero General Public License as
    published by the Free Software Foundation, either version 3 of the
    License, or (at your option) any later version.

    This program is distributed in the hope that it will be useful,
    but WITHOUT ANY WARRANTY; without even the implied warranty of
    MERCHANTABILITY or FITNESS FOR A PARTICULAR PURPOSE.  See the
    GNU Affero General Public License for more details.

    You should have received a copy of the GNU Affero General Public License
    along with this program.  If not, see <http://www.gnu.org/licenses/>.

**Coding Standards:**  See http://www.makehuman.org/node/165

Abstract
--------

Main application GUI component.
"""

import sys
import os
import glob
import imp
import contextlib

from core import G
import mh
import events3d
import files3d
import gui3d
import geometry3d
import animation3d
import human
import guifiles
import managed_file
import algos3d
import gui
import language
import log

@contextlib.contextmanager
def outFile(path):
    from codecs import open
    path = mh.getPath(path)
    tmppath = path + '.tmp'
    try:
        with open(tmppath, 'w', encoding="utf-8") as f:
            yield f
        if os.path.exists(path):
            os.remove(path)
        os.rename(tmppath, path)
    except:
        if os.path.exists(tmppath):
            os.remove(tmppath)
        log.error('unable to save file %s', path, exc_info=True)

@contextlib.contextmanager
def inFile(path):
    from codecs import open
    try:
        path = mh.getPath(path)
        if not os.path.isfile(path):
            yield []
            return
        with open(path, 'rU', encoding="utf-8") as f:
            yield f
    except:
        log.error('Failed to load file %s', path, exc_info=True)

class PluginCheckBox(gui.CheckBox):

    def __init__(self, module):

        super(PluginCheckBox, self).__init__(module, module not in gui3d.app.settings['excludePlugins'])
        self.module = module

    def onClicked(self, event):
        if self.selected:
            gui3d.app.settings['excludePlugins'].remove(self.module)
        else:
            gui3d.app.settings['excludePlugins'].append(self.module)

        gui3d.app.saveSettings()

class PluginsTaskView(gui3d.TaskView):

    def __init__(self, category):
        gui3d.TaskView.__init__(self, category, 'Plugins')

        self.scroll = self.addTopWidget(gui.VScrollArea())
        self.pluginsBox = gui.GroupBox('Plugins')
        self.pluginsBox.setSizePolicy(
            gui.SizePolicy.MinimumExpanding,
            gui.SizePolicy.MinimumExpanding)
        self.scroll.setWidget(self.pluginsBox)

        for module in sorted(gui3d.app.modules):
            self.pluginsBox.addWidget(PluginCheckBox(module))

class SymmetryAction(gui3d.Action):
    def __init__(self, human, direction):
        super(SymmetryAction, self).__init__('Apply symmetry %s' % ("left" if direction == 'l' else "right"))
        self.human = human
        self.direction = direction
        self.before = [(m.fullName, m.getValue()) for m in human.modifiers]

    def do(self):
        if self.direction == 'r':
            self.human.applySymmetryRight()
        else:
            self.human.applySymmetryLeft()
        self.human.applyAllTargets(G.app.progress)
        mh.redraw()
        return True

    def undo(self):
        for (modifierName, value) in self.before:
            self.human.getModifier(modifierName).setValue(value)
        self.human.applyAllTargets(G.app.progress)
        mh.redraw()
        return True


class MHApplication(gui3d.Application, mh.Application):
    def __init__(self):
        if G.app is not None:
            raise RuntimeError('MHApplication is a singleton')
        G.app = self
        gui3d.Application.__init__(self)
        mh.Application.__init__(self)

        self.shortcuts = {
            # Actions
            'undo':         (mh.Modifiers.CTRL, mh.Keys.z),
            'redo':         (mh.Modifiers.CTRL, mh.Keys.y),
            'modelling':    (mh.Modifiers.CTRL, mh.Keys.m),
            'save':         (mh.Modifiers.CTRL, mh.Keys.s),
            'load':         (mh.Modifiers.CTRL, mh.Keys.l),
            'export':       (mh.Modifiers.CTRL, mh.Keys.e),
            'rendering':    (mh.Modifiers.CTRL, mh.Keys.r),
            'help':         (mh.Modifiers.CTRL, mh.Keys.h),
            'exit':         (mh.Modifiers.CTRL, mh.Keys.q),
            'stereo':       (mh.Modifiers.CTRL, mh.Keys.w),
            'wireframe':    (mh.Modifiers.CTRL, mh.Keys.f),
            'savetgt':      (mh.Modifiers.ALT, mh.Keys.t),
            'qexport':      (mh.Modifiers.ALT, mh.Keys.e),
            'smooth':       (mh.Modifiers.ALT, mh.Keys.s),
            'grab':         (mh.Modifiers.ALT, mh.Keys.g),
            'profiling':    (mh.Modifiers.ALT, mh.Keys.p),
            # Camera navigation
            'rotateD':      (0, mh.Keys.N2),
            'rotateL':      (0, mh.Keys.N4),
            'rotateR':      (0, mh.Keys.N6),
            'rotateU':      (0, mh.Keys.N8),
            'panU':         (0, mh.Keys.UP),
            'panD':         (0, mh.Keys.DOWN),
            'panR':         (0, mh.Keys.RIGHT),
            'panL':         (0, mh.Keys.LEFT),
            'zoomIn':       (0, mh.Keys.PLUS),
            'zoomOut':      (0, mh.Keys.MINUS),
            'front':        (0, mh.Keys.N1),
            'right':        (0, mh.Keys.N3),
            'top':          (0, mh.Keys.N7),
            'back':         (mh.Modifiers.CTRL, mh.Keys.N1),
            'left':         (mh.Modifiers.CTRL, mh.Keys.N3),
            'bottom':       (mh.Modifiers.CTRL, mh.Keys.N7),
            'resetCam':     (0, mh.Keys.PERIOD),
            # Version check
            '_versionSentinel': (0, 0x87654321)
        }

        self.mouseActions = {
            (0, mh.Buttons.LEFT_MASK): self.mouseRotate,
            (0, mh.Buttons.RIGHT_MASK): self.mouseZoom,
            (0, mh.Buttons.MIDDLE_MASK): self.mouseTranslate,
            (mh.Modifiers.CTRL, mh.Buttons.RIGHT_MASK): self.mouseFocus
        }

        if mh.isRelease():
            self.settings = {
                'realtimeUpdates': True,
                'realtimeFitting': True,
                'sliderImages': True,
                'excludePlugins': [
<<<<<<< HEAD
=======
                    "0_modeling_8_random",
>>>>>>> 6d4c31aa
                    "7_data",
                    "7_example",
                    "7_material_editor",
                    "7_profile",
                    "7_scene_editor",
                    "7_scripting",
                    "7_shell",
                    "7_targets",
                ],
                'rtl': False,
                'invertMouseWheel': False,
                'lowspeed': 1,
                'preloadTargets': True,
                'cameraAutoZoom': False,
                'language': 'english',
                'highspeed': 5,
                'realtimeNormalUpdates': True,
                'units': 'metric',
                'guiTheme': 'makehuman',
                'restoreWindowSize': True
            }
        else:
            self.settings = {
                'realtimeUpdates': True,
                'realtimeFitting': True,
                'realtimeNormalUpdates': True,
                'cameraAutoZoom': False,
                'lowspeed': 1,
                'highspeed': 5,
                'units':'metric',
                'invertMouseWheel':False,
                'language':'english',
                'excludePlugins':[],
                'rtl': False,
                'sliderImages': True,
                'guiTheme': 'makehuman',
                'preloadTargets': False,
                'restoreWindowSize': False
            }

        self.loadHandlers = {}
        self.saveHandlers = []

        self.dialog = None
        self.helpIds = set()

        self.tool = None
        self.selectedGroup = None

        self.undoStack = []
        self.redoStack = []

        self.actions = None

        self.clearColor = [0.5, 0.5, 0.5]
        self.gridColor = [1.0, 1.0, 1.0]
        self.gridSubColor = [0.7, 0.7, 0.7]

        self.modules = {}

        self.selectedHuman = None
        self.currentFile = managed_file.File()
        self._scene = None
        self.backplaneGrid = None
        self.groundplaneGrid = None

        self.theme = None

        @self.currentFile.mhEvent
        def onModified(event):
            self.updateFilenameCaption()

        #self.modelCamera = mh.Camera()
        #self.modelCamera.switchToOrtho()
        self.modelCamera = mh.OrbitalCamera()
        #self.modelCamera.debug = True

        @self.modelCamera.mhEvent
        def onChanged(event):
            for category in self.categories.itervalues():
                for task in category.tasks:
                    task.callEvent('onCameraChanged', event)

        mh.cameras.append(self.modelCamera)

        #self.guiCamera = mh.Camera()
        #self.guiCamera._fovAngle = 45
        #self.guiCamera._eyeZ = 10
        #self.guiCamera._projection = 0
        self.guiCamera = mh.OrbitalCamera()

        mh.cameras.append(self.guiCamera)

    def _versionSentinel(self):
        # dummy method used for checking the shortcuts.ini version
        pass

    @property
    def args(self):
        return G.args

    def loadHumanMHM(self, filename):
        self.selectedHuman.load(filename, True, self.progress)
        self.clearUndoRedo()
        # Reset mesh is never forced to wireframe
        self.actions.wireframe.setChecked(False)

    # TO THINK: Maybe move guiload's saveMHM here as saveHumanMHM?

    def loadHuman(self):
        self.progress(0.1)

        # Set a lower than default MAX_FACES value because we know the human has a good topology (will make it a little faster)
        # (we do not lower the global limit because that would limit the selection of meshes that MH would accept too much)
        self.selectedHuman = self.addObject(human.Human(files3d.loadMesh(mh.getSysDataPath("3dobjs/base.obj"), maxFaces = 5)))

    def loadScene(self):

        self.progress(0.18)

        userSceneDir = mh.getDataPath("scenes")
        if not os.path.exists(userSceneDir):
            os.makedirs(userSceneDir)

        from scene import Scene
        from getpath import findFile
        self.setScene( Scene(findFile("scenes/default.mhscene")) )

    def loadMainGui(self):

        self.progress(0.2)

        @self.selectedHuman.mhEvent
        def onMouseDown(event):
          if self.tool:
            self.selectedGroup = self.getSelectedFaceGroup()
            self.tool.callEvent("onMouseDown", event)
          else:
            self.currentTask.callEvent("onMouseDown", event)

        @self.selectedHuman.mhEvent
        def onMouseMoved(event):
          if self.tool:
            self.tool.callEvent("onMouseMoved", event)
          else:
            self.currentTask.callEvent("onMouseMoved", event)

        @self.selectedHuman.mhEvent
        def onMouseDragged(event):
          if self.tool:
            self.tool.callEvent("onMouseDragged", event)
          else:
            self.currentTask.callEvent("onMouseDragged", event)

        @self.selectedHuman.mhEvent
        def onMouseUp(event):
          if self.tool:
            self.tool.callEvent("onMouseUp", event)
          else:
            self.currentTask.callEvent("onMouseUp", event)

        @self.selectedHuman.mhEvent
        def onMouseEntered(event):
          if self.tool:
            self.tool.callEvent("onMouseEntered", event)
          else:
            self.currentTask.callEvent("onMouseEntered", event)

        @self.selectedHuman.mhEvent
        def onMouseExited(event):
          if self.tool:
            self.tool.callEvent("onMouseExited", event)
          else:
            self.currentTask.callEvent("onMouseExited", event)

        @self.selectedHuman.mhEvent
        def onMouseWheel(event):
          if self.tool:
            self.tool.callEvent("onMouseWheel", event)
          else:
            self.currentTask.callEvent("onMouseWheel", event)

        @self.selectedHuman.mhEvent
        def onChanging(event):
            for category in self.categories.itervalues():
                for task in category.tasks:
                    task.callEvent('onHumanChanging', event)

        @self.selectedHuman.mhEvent
        def onChanged(event):
            if event.change == 'smooth':
                # Update smooth action state (without triggering it)
                self.actions.smooth.setChecked(self.selectedHuman.isSubdivided())
            elif event.change == 'load':
                self.currentFile.loaded(event.path)
            elif event.change == 'save':
                self.currentFile.saved(event.path)
            elif event.change == 'reset':
                self.currentFile.closed()
            for category in self.categories.itervalues():
                for task in category.tasks:
                    task.callEvent('onHumanChanged', event)

        @self.selectedHuman.mhEvent
        def onTranslated(event):
            for category in self.categories.itervalues():
                for task in category.tasks:
                    task.callEvent('onHumanTranslated', event)

        @self.selectedHuman.mhEvent
        def onRotated(event):
            for category in self.categories.itervalues():
                for task in category.tasks:
                    task.callEvent('onHumanRotated', event)

        @self.selectedHuman.mhEvent
        def onShown(event):
            for category in self.categories.itervalues():
                for task in category.tasks:
                    task.callEvent('onHumanShown', event)

        @self.selectedHuman.mhEvent
        def onHidden(event):
            for category in self.categories.itervalues():
                for task in category.tasks:
                    task.callEvent('onHumanHidden', event)

        @self.modelCamera.mhEvent
        def onRotated(event):
            for category in self.categories.itervalues():
                for task in category.tasks:
                    task.callEvent('onCameraRotated', event)

        # Set up categories and tasks
        self.files = guifiles.FilesCategory()
        self.addCategory(self.files)
        self.getCategory("Modelling")
        self.getCategory("Geometries")
        self.getCategory("Materials")
        self.getCategory("Pose/Animate")
        self.getCategory("Rendering")

    def loadPlugins(self):

        self.progress(0.4)

        # Load plugins not starting with _
        self.pluginsToLoad = glob.glob(mh.getSysPath(os.path.join("plugins/",'[!_]*.py')))

        # Load plugin packages (folders with a file called __init__.py)
        for fname in os.listdir(mh.getSysPath("plugins/")):
            if fname[0] != "_":
                folder = os.path.join("plugins", fname)
                if os.path.isdir(folder) and ("__init__.py" in os.listdir(folder)):
                    self.pluginsToLoad.append(folder)

        self.pluginsToLoad.sort()
        self.pluginsToLoad.reverse()

        while self.pluginsToLoad:
            self.loadNextPlugin()

    def loadNextPlugin(self):

        alreadyLoaded = len(self.modules)
        stillToLoad = len(self.pluginsToLoad)
        self.progress(0.4 + (float(alreadyLoaded) / float(alreadyLoaded + stillToLoad)) * 0.4)

        if not stillToLoad:
            return

        path = self.pluginsToLoad.pop()
        try:
            name, ext = os.path.splitext(os.path.basename(path))
            if name not in self.settings['excludePlugins']:
                log.message('Importing plugin %s', name)
                #module = imp.load_source(name, path)

                module = None
                fp, pathname, description = imp.find_module(name, ["plugins/"])
                try:
                    module = imp.load_module(name, fp, pathname, description)
                finally:
                    if fp:
                        fp.close()
                if module is None:
                    log.message("Could not import plugin %s", name)
                    return

                self.modules[name] = module
                log.message('Imported plugin %s', name)
                log.message('Loading plugin %s', name)
                module.load(self)
                log.message('Loaded plugin %s', name)

                # Process all non-user-input events in the queue to make sure
                # any callAsync events are run.
                self.processEvents()
            else:
                self.modules[name] = None
        except Exception, _:
            log.warning('Could not load %s', name, exc_info=True)

    def unloadPlugins(self):

        for name, module in self.modules.iteritems():
            if module is None:
                continue
            try:
                log.message('Unloading plugin %s', name)
                module.unload(self)
                log.message('Unloaded plugin %s', name)
            except Exception, _:
                log.warning('Could not unload %s', name, exc_info=True)

    def getLoadedPlugins(self):
        """
        Get the names of loaded plugins.
        """
        return self.modules.keys()

    def getPlugin(self, name):
        """
        Get the (python) module of the plugin with specified name.
        """
        return self.modules[name]

    def loadGui(self):

        self.progress(0.9)

        category = self.getCategory('Settings')
        category.addTask(PluginsTaskView(category))

        mh.refreshLayout()

        self.switchCategory("Modelling")

        # Create viewport grid
        self.loadGrid()

        self.progress(1.0)
        # self.progressBar.hide()

    def loadGrid(self):
        if self.backplaneGrid:
            self.removeObject(self.backplaneGrid)

        if self.groundplaneGrid:
            self.removeObject(self.groundplaneGrid)

        offset = self.selectedHuman.getJointPosition('ground')[1]
        spacing = 1 if self.settings['units'] == 'metric' else 3.048

        # Background grid
        gridSize = int(200/spacing)
        if gridSize % 2 != 0:
            gridSize += 1
        if self.settings['units'] == 'metric':
            subgrids = 10
        else:
            subgrids = 12
        backGridMesh = geometry3d.GridMesh(gridSize, gridSize, spacing, offset = -10, plane = 0, subgrids = subgrids)
        backGridMesh.setMainColor(self.gridColor)
        backGridMesh.setSubColor(self.gridSubColor)
        backGridMesh.lockRotation = True
        backGridMesh.restrictVisibleToCamera = True
        backGridMesh.minSubgridZoom = (1.0/spacing) * float(subgrids)/5
        self.backplaneGrid = gui3d.Object(backGridMesh)
        self.backplaneGrid.excludeFromProduction = True
        self.backplaneGrid.placeAtFeet = True
        self.backplaneGrid.setShadeless(1)
        #self.backplaneGrid.setPosition([0,offset,0])
        self.addObject(self.backplaneGrid)

        # Ground grid
        gridSize = int(20/spacing)
        if gridSize % 2 != 0:
            gridSize += 1
        groundGridMesh = geometry3d.GridMesh(gridSize, gridSize, spacing, offset = 0, plane = 1, subgrids = subgrids)
        groundGridMesh.setMainColor(self.gridColor)
        groundGridMesh.setSubColor(self.gridSubColor)
        groundGridMesh.minSubgridZoom = (1.0/spacing) * float(subgrids)/5
        self.groundplaneGrid = gui3d.Object(groundGridMesh)
        self.groundplaneGrid.excludeFromProduction = True
        self.groundplaneGrid.placeAtFeet = True
        self.groundplaneGrid.setShadeless(1)
        #self.groundplaneGrid.setPosition([0,offset,0])
        groundGridMesh.restrictVisibleAboveGround = True
        self.addObject(self.groundplaneGrid)

    def loadMacroTargets(self):
        """
        Preload all target files belonging to group macrodetails and its child
        groups.
        """
        import targets
        #import getpath
        for target in targets.getTargets().findTargets('macrodetails'):
            #log.debug('Preloading target %s', getpath.getRelativePath(target.path))
            algos3d.getTarget(self.selectedHuman.meshData, target.path)

    def loadFinish(self):
        #self.selectedHuman.callEvent('onChanged', events3d.HumanEvent(self.selectedHuman, 'reset'))
        self.selectedHuman.applyAllTargets(gui3d.app.progress)

        self.prompt('Warning', 'MakeHuman is a character creation suite. It is designed for making anatomically correct humans.\nParts of this program may contain nudity.\nDo you want to proceed?', 'Yes', 'No', None, self.stop, 'nudityWarning')
        # self.splash.hide()

        if not self.args.get('noshaders', False) and \
          ( not mh.Shader.supported() or mh.Shader.glslVersion() < (1,20) ):
            self.prompt('Warning', 'Your system does not support OpenGL shaders (GLSL v1.20 required).\nOnly simple shading will be available.', 'Ok', None, None, None, 'glslWarning')

        self.currentFile.modified = False

        #printtree(self)

        mh.changeCategory("Modelling")

        self.redraw()

    def startupSequence(self):
        self._processCommandlineArgs(beforeLoaded = True)

        mainwinGeometry = self.mainwin.storeGeometry()
        mainwinBorder = (self.mainwin.frameGeometry().width() - self.mainwin.width(),
             self.mainwin.frameGeometry().height() - self.mainwin.height())

        # Move main window completely behind splash screen
        self.mainwin.resize(self.splash.width() - mainwinBorder[0], self.splash.height() - mainwinBorder[1])
        self.mainwin.move(self.splash.pos())

        #self.splash.setFormat('<br><br><b><font size="10" color="#ffffff">%s</font></b>')

        log.message('Loading human')
        self.loadHuman()

        log.message('Loading scene')
        self.loadScene()

        log.message('Loading main GUI')
        self.loadMainGui()

        log.message('Loading plugins')
        self.loadPlugins()

        log.message('Loading GUI')
        self.loadGui()

        log.message('Loading theme')
        try:
            self.setTheme(self.settings.get('guiTheme', 'makehuman'))
        except:
            self.setTheme("default")

        log.message('Applying targets')
        self.loadFinish()

        if self.settings.get('preloadTargets', False):
            log.message('Loading macro targets')
            self.loadMacroTargets()

        log.message('Loading done')

        log.message('')

        if sys.platform.startswith("darwin"):
            self.splash.resize(0,0) # work-around for mac splash-screen closing bug

        self.splash.hide()
        # self.splash.finish(self.mainwin)
        self.splash.close()
        self.splash = None

        # Restore main window size and position
        if self.settings.get('restoreWindowSize', False):
            self.mainwin.restoreGeometry(self.settings.get(
                'windowGeometry', mainwinGeometry))
        else:
            self.mainwin.restoreGeometry(mainwinGeometry)

        self._processCommandlineArgs(beforeLoaded = False)

    def _processCommandlineArgs(self, beforeLoaded):
        if beforeLoaded:
            if self.args.get('noshaders', False):
                log.message("Force shaders disabled")

        else: # After application is loaded
            if self.args.get('mhmFile', None):
                mhmFile = self.args.get('mhmFile')
                log.message("Loading MHM file %s (as specified by commandline argument)", mhmFile)
                if os.path.isfile(mhmFile):
                    self.loadHumanMHM(mhmFile)
                else:
                    log.error("Failed to load MHM file. The MHM file specified as argument (%s) does not exist!", mhmFile)
            if self.args.get('runtests', False):
                log.message("Running test suite")
                import testsuite
                testsuite.runAll()

    # Events
    def onStart(self, event):
        self.startupSequence()

    def onStop(self, event):
        if self.settings.get('restoreWindowSize', False):
            self.settings['windowGeometry'] = self.mainwin.storeGeometry()

        self.saveSettings(True)
        self.unloadPlugins()
        self.dumpMissingStrings()

    def onQuit(self, event):

        self.promptAndExit()

    def onMouseDown(self, event):
        if self.selectedHuman.isVisible():
            # Normalize modifiers
            modifiers = mh.getKeyModifiers() & (mh.Modifiers.CTRL | mh.Modifiers.ALT | mh.Modifiers.SHIFT)

            if (modifiers, event.button) in self.mouseActions:
                action = self.mouseActions[(modifiers, event.button)]
                if action == self.mouseFocus:
                    self.modelCamera.mousePickHumanFocus(event.x, event.y)
                elif action == self.mouseZoom:
                    self.modelCamera.mousePickHumanCenter(event.x, event.y)

    def onMouseDragged(self, event):

        if self.selectedHuman.isVisible():
            # Normalize modifiers
            modifiers = mh.getKeyModifiers() & (mh.Modifiers.CTRL | mh.Modifiers.ALT | mh.Modifiers.SHIFT)

            if (modifiers, event.button) in self.mouseActions:
                self.mouseActions[(modifiers, event.button)](event)

    def onMouseWheel(self, event):
        if self.selectedHuman.isVisible():
            zoomOut = event.wheelDelta > 0
            if gui3d.app.settings.get('invertMouseWheel', False):
                zoomOut = not zoomOut

            if event.x is not None:
                self.modelCamera.mousePickHumanCenter(event.x, event.y)

            if zoomOut:
                self.zoomOut()
            else:
                self.zoomIn()

    # Undo-redo
    def do(self, action):
        if action.do():
            self.undoStack.append(action)
            del self.redoStack[:]
            self.currentFile.changed()
            log.message('do %s', action.name)
            self.syncUndoRedo()

    def did(self, action):
        self.undoStack.append(action)
        self.currentFile.changed()
        del self.redoStack[:]
        log.message('did %s', action.name)
        self.syncUndoRedo()

    def undo(self):
        if self.undoStack:
            action = self.undoStack.pop()
            log.message('undo %s', action.name)
            action.undo()
            self.redoStack.append(action)
            self.currentFile.changed()
            self.syncUndoRedo()

    def redo(self):
        if self.redoStack:
            action = self.redoStack.pop()
            log.message('redo %s', action.name)
            action.do()
            self.undoStack.append(action)
            self.currentFile.changed()
            self.syncUndoRedo()

    def syncUndoRedo(self):
        self.actions.undo.setEnabled(bool(self.undoStack))
        self.actions.redo.setEnabled(bool(self.redoStack))
        self.redraw()

    def clearUndoRedo(self):
        self.undoStack = []
        self.redoStack = []
        self.syncUndoRedo()

    # Settings

    def loadSettings(self):
        with inFile("settings.ini") as f:
            if f:
                settings = mh.parseINI(f.read())
                self.settings.update(settings)

        if 'language' in self.settings:
            self.setLanguage(self.settings['language'])

        gui.Slider.showImages(self.settings['sliderImages'])

        with inFile("shortcuts.ini") as f:
            shortcuts = {}
            for line in f:
                modifier, key, action = line.strip().split(' ')
                shortcuts[action] = (int(modifier), int(key))
            if shortcuts.get('_versionSentinel') != (0, 0x87654321):
                log.warning('shortcuts.ini out of date; ignoring')
            else:
                self.shortcuts.update(shortcuts)

        with inFile("mouse.ini") as f:
            mouseActions = dict([(method.__name__, shortcut)
                                 for shortcut, method in self.mouseActions.iteritems()])
            for line in f:
                modifier, button, method = line.strip().split(' ')
                if hasattr(self, method):
                    mouseActions[method] = (int(modifier), int(button))
            self.mouseActions = dict([(shortcut, getattr(self, method))
                                      for method, shortcut in mouseActions.iteritems()])

        with inFile("help.ini") as f:
            helpIds = set()
            for line in f:
                helpIds.add(line.strip())
            if self.dialog is not None:
                self.dialog.helpIds.update(self.helpIds)
            self.helpIds = helpIds

    def saveSettings(self, promptOnFail=False):
        try:
            if not os.path.exists(mh.getPath()):
                os.makedirs(mh.getPath())

            with outFile("settings.ini") as f:
                f.write(mh.formatINI(self.settings))

            with outFile("shortcuts.ini") as f:
                for action, shortcut in self.shortcuts.iteritems():
                    f.write('%d %d %s\n' % (shortcut[0], shortcut[1], action))

            with outFile("mouse.ini") as f:
                for mouseAction, method in self.mouseActions.iteritems():
                    f.write('%d %d %s\n' % (mouseAction[0], mouseAction[1], method.__name__))

            if self.dialog is not None:
                self.helpIds.update(self.dialog.helpIds)

            with outFile("help.ini") as f:
                for helpId in self.helpIds:
                    f.write('%s\n' % helpId)
        except:
            log.error('Failed to save settings file', exc_info=True)
            if promptOnFail:
                self.prompt('Error', 'Could not save settings file.', 'OK')

    # Themes
    def setTheme(self, theme):

        # Disabling this check allows faster testing of a skin by reloading it.
        #if self.theme == theme:
        #    return

        # Set defaults
        self.clearColor = [0.5, 0.5, 0.5]
        self.gridColor = [1.0, 1.0, 1.0]
        self.gridSubColor = [0.7, 0.7, 0.7]
        log._logLevelColors[log.DEBUG] = 'grey'
        log._logLevelColors[log.NOTICE] = 'blue'
        log._logLevelColors[log.WARNING] = 'darkorange'
        log._logLevelColors[log.ERROR] = 'red'
        log._logLevelColors[log.CRITICAL] = 'red'

        f = open(os.path.join(mh.getSysDataPath("themes/"), theme + ".mht"), 'rU')

        update_log = False
        for data in f.readlines():
            lineData = data.split()

            if len(lineData) > 0:
                if lineData[0] == "version":
                    log.message('Theme %s version %s', theme, lineData[1])
                elif lineData[0] == "color":
                    if lineData[1] == "clear":
                        self.clearColor[:] = [float(val) for val in lineData[2:5]]
                    elif lineData[1] == "grid":
                        self.gridColor[:] = [float(val) for val in lineData[2:5]]
                    elif lineData[1] == "subgrid":
                        self.gridSubColor[:] = [float(val) for val in lineData[2:5]]
                elif lineData[0] == "logwindow_color":
                    logLevel = lineData[1]
                    if hasattr(log, logLevel) and isinstance(getattr(log, logLevel), int):
                        update_log = True
                        logLevel = int(getattr(log, logLevel))
                        log._logLevelColors[logLevel] = lineData[2]

        if self.groundplaneGrid:
            self.groundplaneGrid.mesh.setMainColor(self.gridColor)
            self.groundplaneGrid.mesh.setSubColor(self.gridSubColor)
        if self.backplaneGrid:
            self.backplaneGrid.mesh.setMainColor(self.gridColor)
            self.backplaneGrid.mesh.setSubColor(self.gridSubColor)
        mh.setClearColor(self.clearColor[0], self.clearColor[1], self.clearColor[2], 1.0)

        if update_log:
            self.log_window.updateView()
        log.debug("Loaded theme %s", mh.getSysDataPath('themes/'+theme+'.mht'))

        try:
            f = open(mh.getSysDataPath('themes/%s.qss' % theme), 'r')
            qStyle = "\n".join(f.readlines())
            self.setStyleSheet(qStyle)
            # Also set stylesheet on custom slider style
            for widget in self.allWidgets():
                if isinstance(widget, gui.Slider):
                    widget.setStyleSheet(qStyle)
            log.debug("Loaded Qt style %s", mh.getSysDataPath('themes/'+theme+'.qss'))
        except:
            self.setStyleSheet("")
            # Also set stylesheet on custom slider style
            for widget in self.allWidgets():
                if isinstance(widget, gui.Slider):
                    widget.setStyleSheet("")
            '''
            if theme != "default":
                log.warning('Could not open Qt style file %s.', mh.getSysDataPath('themes/'+theme+'.qss'))
            '''

        self.theme = theme
        self.reloadIcons()
        self.redraw()

    def reloadIcons(self):
        if not self.actions:
            return
        for action in self.actions:
            action.setIcon(gui.Action.getIcon(action.name))

    def getLookAndFeelStyles(self):
        return [ str(style) for style in gui.QtGui.QStyleFactory.keys() ]

    def setLookAndFeel(self, platform):
        style = gui.QtGui.QStyleFactory.create(platform)
        self.setStyle(style)

    def getLookAndFeel(self):
        return str(self.style().objectName())

    def getThemeResource(self, folder, id):
        if '/' in id:
            return id
        path = os.path.join(mh.getSysDataPath("themes/"), self.theme, folder, id)
        if os.path.exists(path):
            return path
        else:
            return os.path.join(mh.getSysDataPath("themes/default/"), folder, id)

    def setLanguage(self, lang):
        log.debug("Setting language to %s", lang)
        language.language.setLanguage(lang)
        self.settings['rtl'] = language.language.rtl

    def getLanguages(self):
        """
        The languages available on this MH installation, by listing all .json
        files in the languages folder in user and system data path.
        """
        return language.getLanguages()

    def getLanguageString(self, string):
        return language.language.getLanguageString(string)

    def dumpMissingStrings(self):
        language.language.dumpMissingStrings()

    # Caption
    def setCaption(self, caption):
        """Set the main window caption."""
        mh.setCaption(caption)

    def updateFilenameCaption(self):
        """Calculate and set the window title according to the
        name of the current open file and the version of MH."""
        filename = self.currentFile.name
        if filename is None:
            filename = "Untitled"
        if mh.isRelease():
            from getpath import pathToUnicode
            self.setCaption(
                "MakeHuman %s - [%s][*]" %
                (mh.getVersionStr(), pathToUnicode(filename)))
        else:
            from getpath import pathToUnicode
            self.setCaption(
                "MakeHuman r%s (%s) - [%s][*]" %
                (os.environ['HGREVISION'], os.environ['HGNODEID'], 
                pathToUnicode(filename)))
        self.mainwin.setWindowModified(self.currentFile.modified)

    # Global status bar
    def status(self, text, *args):
        if self.statusBar is None:
            return
        self.statusBar.showMessage(text, *args)

    def statusPersist(self, text, *args):
        if self.statusBar is None:
            return
        self.statusBar.setMessage(text, *args)

    # Global progress bar
    def progress(self, value, text=None, *args):
        if text is not None:
            self.status(text, *args)

        if self.splash:
            self.splash.setProgress(value)

        if self.progressBar is None:
            return

        if value >= 1.0:
            self.progressBar.reset()
        else:
            self.progressBar.setProgress(value)

        # Process all non-user-input events in the queue to run callAsync tasks.
        # This is invoked here so events are processed in every step during the
        # onStart() init sequence.
        self.processEvents()

    # Global dialog
    def prompt(self, title, text, button1Label, button2Label=None, button1Action=None, button2Action=None, helpId=None, fmtArgs = None):
        if fmtArgs is None:
            fmtArgs = []
        elif isinstance(fmtArgs, basestring):
            fmtArgs = [fmtArgs]
        if self.dialog is None:
            self.dialog = gui.Dialog(self.mainwin)
            self.dialog.helpIds.update(self.helpIds)
        return self.dialog.prompt(title, text, button1Label, button2Label, button1Action, button2Action, helpId, fmtArgs)

    def setGlobalCamera(self):
        human = self.selectedHuman

        tl = animation3d.Timeline(0.20)
        tl.append(animation3d.PathAction(self.modelCamera, [self.modelCamera.getPosition(), [0.0, 0.0, 0.0]]))
        tl.append(animation3d.RotateAction(self.modelCamera, self.modelCamera.getRotation(), [0.0, 0.0, 0.0]))
        tl.append(animation3d.ZoomAction(self.modelCamera, self.modelCamera.zoomFactor, 1.0))
        tl.append(animation3d.UpdateAction(self))
        tl.start()

    def setTargetCamera(self, vIdx, zoomFactor = 1.0, animate = True):
        if isinstance(vIdx, (tuple, list)):
            return
        human = self.selectedHuman
        coord = human.meshData.coord[vIdx]
        direction = human.meshData.vnorm[vIdx].copy()
        self.modelCamera.focusOn(coord, direction, zoomFactor, animate)
        if not animate:
            self.redraw()

    def setFaceCamera(self):
        self.setTargetCamera(132, 8.7)

    def setLeftHandFrontCamera(self):
        self.setTargetCamera(9828, 10)

    def setLeftHandTopCamera(self):
        self.setTargetCamera(9833, 10)

    def setRightHandFrontCamera(self):
        self.setTargetCamera(3160, 10)

    def setRightHandTopCamera(self):
        self.setTargetCamera(3165, 10)

    def setLeftFootFrontCamera(self):
        self.setTargetCamera(12832, 7.7)

    def setLeftFootLeftCamera(self):
        self.setTargetCamera(12823, 7)

    def setRightFootFrontCamera(self):
        self.setTargetCamera(6235, 7.7)

    def setRightFootRightCamera(self):
        self.setTargetCamera(6208, 7)

    def setLeftArmFrontCamera(self):
        self.setTargetCamera(9981, 4.2)

    def setLeftArmTopCamera(self):
        self.setTargetCamera(9996, 2.9)

    def setRightArmFrontCamera(self):
        self.setTargetCamera(3330, 4.2)

    def setRightArmTopCamera(self):
        self.setTargetCamera(3413, 2.9)

    def setLeftLegFrontCamera(self):
        self.setTargetCamera(11325, 2.7)

    def setLeftLegLeftCamera(self):
        self.setTargetCamera(11381, 2.3)

    def setRightLegFrontCamera(self):
        self.setTargetCamera(4707, 2.7)

    def setRightLegRightCamera(self):
        self.setTargetCamera(4744, 2.3)

    def getScene(self):
        """
        The scene used for rendering the viewport.
        """
        return self._scene

    def setScene(self, scene):
        """
        Set the scene used for rendering the viewport,
        and connect its events with appropriate handler methods.
        """
        setSceneEvent = managed_file.FileModifiedEvent.fromObjectAssignment(
            scene.file if scene else None,
            self._scene.file if self._scene else None)

        self._scene = scene

        if self._scene is None:
            return

        @self._scene.file.mhEvent
        def onModified(event):
            self._sceneChanged(event)

        self._sceneChanged(setSceneEvent)

    scene = property(getScene, setScene)

    def _sceneChanged(self, event):
        """
        Method to be called internally when the scene is modified,
        that updates the view according to the modified scene,
        and emits the onSceneChanged event application - wide.
        """
        if event.file != self.scene.file:
            return

        if event.objectWasChanged:
            from glmodule import setSceneLighting
            setSceneLighting(self.scene)

        for category in self.categories.itervalues():
            for task in category.tasks:
                task.callEvent('onSceneChanged', event)

    # Shortcuts
    def setShortcut(self, modifier, key, action):

        shortcut = (modifier, key)

        if shortcut in self.shortcuts.values():
            self.prompt('Warning', 'This combination is already in use.', 'OK', helpId='shortcutWarning')
            return False

        self.shortcuts[action.name] = shortcut
        mh.setShortcut(modifier, key, action)

        return True

    def getShortcut(self, action):
        return self.shortcuts.get(action.name)

    # Mouse actions
    def setMouseAction(self, modifier, key, method):

        mouseAction = (modifier, key)

        if mouseAction in self.mouseActions:
            self.prompt('Warning', 'This combination is already in use.', 'OK', helpId='mouseActionWarning')
            return False

        # Remove old entry
        for s, m in self.mouseActions.iteritems():
            if m == method:
                del self.mouseActions[s]
                break

        self.mouseActions[mouseAction] = method

        #for mouseAction, m in self.mouseActions.iteritems():
        #    print mouseAction, m

        return True

    def getMouseAction(self, method):

        for mouseAction, m in self.mouseActions.iteritems():
            if m == method:
                return mouseAction

    # Load handlers

    def addLoadHandler(self, keyword, handler):
        self.loadHandlers[keyword] = handler

    # Save handlers

    def addSaveHandler(self, handler, priority = None):
        """
        If priority is specified, should be an integer number > 0.
        0 is highest priority.
        """
        if priority is None:
            self.saveHandlers.append(handler)
        else:
            # TODO more robust solution for specifying priority weights
            self.saveHandlers.insert(priority, handler)

    # Shortcut methods

    def goToModelling(self):
        mh.changeCategory("Modelling")
        self.redraw()

    def doSave(self):
        if self.currentFile.path:
            from guisave import saveMHM
            self.currentTask.hide()
            saveMHM(self.currentFile.path)
            self.currentTask.show()
            self.redraw()
        else:
            self.goToSave()

    def goToSave(self):
        mh.changeTask("Files", "Save")
        self.redraw()

    def goToLoad(self):
        mh.changeTask("Files", "Load")
        self.redraw()

    def goToExport(self):
        mh.changeTask("Files", "Export")
        self.redraw()

    def goToRendering(self):
        mh.changeCategory("Rendering")
        self.redraw()

    def goToHelp(self):
        mh.changeCategory("Help")

    def toggleSolid(self):
        self.selectedHuman.setSolid(not self.actions.wireframe.isChecked())
        self.redraw()

    def toggleSubdivision(self):
        self.selectedHuman.setSubdivided(self.actions.smooth.isChecked(), True, self.progress)
        self.redraw()

    def symmetryRight(self):
        human = self.selectedHuman
        self.do( SymmetryAction(human, 'r') )

    def symmetryLeft(self):
        human = self.selectedHuman
        self.do( SymmetryAction(human, 'l') )

    def symmetry(self):
        human = self.selectedHuman
        human.symmetryModeEnabled = self.actions.symmetry.isChecked()

    def saveTarget(self, path=None):
        """
        Export the current modifications to the human as one single target,
        relative to the basemesh.
        """
        if path is None:
            path = mh.getPath("full_target.target")
        if os.path.splitext(path)[1] != '.target':
            raise RuntimeError("Cannot save target to file %s, expected a path to a .target file." % path)
        human = self.selectedHuman
        algos3d.saveTranslationTarget(human.meshData, path)
        log.message("Full target exported to %s", path)

    def grabScreen(self):
        import datetime
        grabPath = mh.getPath('grab')
        if not os.path.exists(grabPath):
            os.makedirs(grabPath)
        grabName = datetime.datetime.now().strftime('grab_%Y-%m-%d_%H.%M.%S.png')
        filename = os.path.join(grabPath, grabName)
        mh.grabScreen(0, 0, G.windowWidth, G.windowHeight, filename)
        self.status("Screengrab saved to %s", filename)

    def resetHuman(self):
        if self.currentFile.modified:
            self.prompt('Reset', 'By resetting the human you will lose all your changes, are you sure?', 'Yes', 'No', self._resetHuman)
        else:
            self._resetHuman()

    def _resetHuman(self):
        self.selectedHuman.resetMeshValues()
        self.selectedHuman.applyAllTargets(self.progress)
        self.clearUndoRedo()
        # Reset mesh is never forced to wireframe
        self.actions.wireframe.setChecked(False)

    # Camera navigation
    def rotateCamera(self, axis, amount):
        self.modelCamera.addRotation(axis, amount)
        if axis == 1 and self.modelCamera.getRotation()[1] in [0, 90, 180, 270]:
            # Make sure that while rotating the grid never appears
            self.modelCamera.addRotation(1, 0.001)
        self.redraw()

    def panCamera(self, axis, amount):
        self.modelCamera.addTranslation(axis, amount)
        self.redraw()

    def cameraSpeed(self):
        if mh.getKeyModifiers() & mh.Modifiers.SHIFT:
            return gui3d.app.settings.get('highspeed', 5)
        else:
            return gui3d.app.settings.get('lowspeed', 1)

    def zoomCamera(self, amount):
        self.modelCamera.addZoom(amount * self.cameraSpeed())
        self.redraw()

    def rotateAction(self, axis):
        return animation3d.RotateAction(self.modelCamera, self.modelCamera.getRotation(), axis)

    def axisView(self, axis):
        tmp = self.modelCamera.limitInclination
        self.modelCamera.limitInclination = False
        animation3d.animate(self, 0.20, [self.rotateAction(axis)])
        self.modelCamera.limitInclination = tmp

    def rotateDown(self):
        self.rotateCamera(0, 5.0)

    def rotateUp(self):
        self.rotateCamera(0, -5.0)

    def rotateLeft(self):
        self.rotateCamera(1, -5.0)

    def rotateRight(self):
        self.rotateCamera(1, 5.0)

    def panUp(self):
        self.panCamera(1, 0.05)

    def panDown(self):
        self.panCamera(1, -0.05)

    def panRight(self):
        self.panCamera(0, 0.05)

    def panLeft(self):
        self.panCamera(0, -0.05)

    def zoomOut(self):
        self.zoomCamera(0.65)

    def zoomIn(self):
        self.zoomCamera(-0.65)

    def frontView(self):
        self.axisView([0.0, 0.0, 0.0])

    def rightView(self):
        self.axisView([0.0, 90.0, 0.0])

    def topView(self):
        self.axisView([90.0, 0.0, 0.0])

    def backView(self):
        self.axisView([0.0, 180.0, 0.0])

    def leftView(self):
        self.axisView([0.0, -90.0, 0.0])

    def bottomView(self):
        self.axisView([-90.0, 0.0, 0.0])

    def resetView(self):
        cam = self.modelCamera
        animation3d.animate(self, 0.20, [
            self.rotateAction([0.0, 0.0, 0.0]),
            animation3d.PathAction(self.modelCamera, [self.modelCamera.getPosition(), [0.0, 0.0, 0.0]]),
            animation3d.ZoomAction(self.modelCamera, self.modelCamera.zoomFactor, 1.0) ])

    # Mouse actions
    def mouseTranslate(self, event):

        speed = self.cameraSpeed()
        self.modelCamera.addXYTranslation(event.dx * speed, event.dy * speed)

    def mouseRotate(self, event):

        speed = self.cameraSpeed()

        rotX = 0.5 * event.dy * speed
        rotY = 0.5 * event.dx * speed
        self.modelCamera.addRotation(0, rotX)
        self.modelCamera.addRotation(1, rotY)

    def mouseZoom(self, event):

        speed = self.cameraSpeed()

        if gui3d.app.settings.get('invertMouseWheel', False):
            speed *= -1

        self.modelCamera.addZoom( -0.05 * event.dy * speed )

    def mouseFocus(self, ev):
        pass

    def promptAndExit(self):
        if self.currentFile.modified:
            self.prompt('Exit', 'You have unsaved changes. Are you sure you want to exit the application?', 'Yes', 'No', self.stop)
        else:
            self.stop()

    def toggleProfiling(self):
        import profiler
        if self.actions.profiling.isChecked():
            profiler.start()
            log.notice('profiling started')
        else:
            profiler.stop()
            log.notice('profiling stopped')
            mh.changeTask('Utilities', 'Profile')

    def createActions(self):
        """
        Creates the actions toolbar with icon buttons.
        """
        self.actions = gui.Actions()

        def action(*args, **kwargs):
            action = gui.Action(*args, **kwargs)
            self.mainwin.addAction(action)
            if toolbar is not None:
                toolbar.addAction(action)
            return action


        # Global actions (eg. keyboard shortcuts)
        toolbar = None

        self.actions.rendering = action('rendering', 'Rendering',     self.goToRendering)
        self.actions.modelling = action('modelling', 'Modelling',     self.goToModelling)
        self.actions.exit      = action('exit'     , 'Exit',          self.promptAndExit)

        self.actions.rotateU   = action('rotateU',   'Rotate Up',     self.rotateUp)
        self.actions.rotateD   = action('rotateD',   'Rotate Down',   self.rotateDown)
        self.actions.rotateR   = action('rotateR',   'Rotate Right',  self.rotateRight)
        self.actions.rotateL   = action('rotateL',   'Rotate Left',   self.rotateLeft)
        self.actions.panU      = action('panU',      'Pan Up',        self.panUp)
        self.actions.panD      = action('panD',      'Pan Down',      self.panDown)
        self.actions.panR      = action('panR',      'Pan Right',     self.panRight)
        self.actions.panL      = action('panL',      'Pan Left',      self.panLeft)
        self.actions.zoomIn    = action('zoomIn',    'Zoom In',       self.zoomIn)
        self.actions.zoomOut   = action('zoomOut',   'Zoom Out',      self.zoomOut)

        self.actions.profiling = action('profiling', 'Profiling',     self.toggleProfiling, toggle=True)


        # 1 - File toolbar
        toolbar = self.file_toolbar = mh.addToolBar("File")

        self.actions.load      = action('load',      'Load',          self.goToLoad)
        self.actions.save      = action('save',      'Save',          self.doSave)
        self.actions.export    = action('export',    'Export',        self.goToExport)


        # 2 - Edit toolbar
        toolbar = self.edit_toolbar = mh.addToolBar("Edit")

        self.actions.undo      = action('undo',      'Undo',          self.undo)
        self.actions.redo      = action('redo',      'Redo',          self.redo)
        self.actions.reset     = action('reset',     'Reset',         self.resetHuman)


        # 3 - View toolbar
        toolbar = self.view_toolbar = mh.addToolBar("View")

        self.actions.smooth    = action('smooth',    'Smooth',        self.toggleSubdivision, toggle=True)
        self.actions.wireframe = action('wireframe', 'Wireframe',     self.toggleSolid, toggle=True)


        # 4 - Symmetry toolbar
        toolbar = self.sym_toolbar = mh.addToolBar("Symmetry")

        self.actions.symmetryR = action('symm1', 'Symmmetry R>L',     self.symmetryLeft)
        self.actions.symmetryL = action('symm2', 'Symmmetry L>R',     self.symmetryRight)
        self.actions.symmetry  = action('symm',  'Symmmetry',         self.symmetry, toggle=True)


        # 5 - Camera toolbar
        toolbar = self.camera_toolbar = mh.addToolBar("Camera")

        self.actions.front     = action('front',     'Front view',    self.frontView)
        self.actions.back      = action('back',      'Back view',     self.backView)
        self.actions.right     = action('right',     'Right view',    self.rightView)
        self.actions.left      = action('left',      'Left view',     self.leftView)
        self.actions.top       = action('top',       'Top view',      self.topView)
        self.actions.bottom    = action('bottom',    'Bottom view',   self.bottomView)
        self.actions.resetCam  = action('resetCam',  'Reset camera',  self.resetView)


        # 6 - Other toolbar
        toolbar = self.other_toolbar = mh.addToolBar("Other")

        self.actions.grab      = action('grab',      'Grab screen',   self.grabScreen)
        self.actions.help      = action('help',      'Help',          self.goToHelp)


    def createShortcuts(self):
        for action, (modifier, key) in self.shortcuts.iteritems():
            action = getattr(self.actions, action, None)
            if action is not None:
                mh.setShortcut(modifier, key, action)

    def OnInit(self):
        mh.Application.OnInit(self)

        #[BAL 07/14/2013] work around focus bug in PyQt on OS X
        if sys.platform == 'darwin':
            G.app.mainwin.raise_()

        self.setLanguage("english")

        self.loadSettings()

        # Necessary because otherwise setting back to default theme causes crash
        self.setTheme("default")
        log.debug("Using Qt system style %s", self.getLookAndFeel())

        self.createActions()
        self.syncUndoRedo()

        self.createShortcuts()

        self.splash = gui.SplashScreen(gui3d.app.getThemeResource('images', 'splash.png'), mh.getVersionDigitsStr())
        self.splash.show()

        self.tabs = self.mainwin.tabs

        @self.tabs.mhEvent
        def onTabSelected(tab):
            self.switchCategory(tab.name)

    def run(self):
        self.start()

    def addExporter(self, exporter):
        self.getCategory('Files').getTaskByName('Export').addExporter(exporter)<|MERGE_RESOLUTION|>--- conflicted
+++ resolved
@@ -202,10 +202,6 @@
                 'realtimeFitting': True,
                 'sliderImages': True,
                 'excludePlugins': [
-<<<<<<< HEAD
-=======
-                    "0_modeling_8_random",
->>>>>>> 6d4c31aa
                     "7_data",
                     "7_example",
                     "7_material_editor",
