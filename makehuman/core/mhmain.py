#!/usr/bin/python
# -*- coding: utf-8 -*-

"""
**Project Name:**      MakeHuman

**Product Home Page:** http://www.makehuman.org/

**Code Home Page:**    https://bitbucket.org/MakeHuman/makehuman/

**Authors:**           Glynn Clements, Jonas Hauquier

**Copyright(c):**      MakeHuman Team 2001-2014

**Licensing:**         AGPL3 (see also http://www.makehuman.org/node/318)

**Coding Standards:**  See http://www.makehuman.org/node/165

Abstract
--------

TODO
"""

import sys
import os
import glob
import imp
import contextlib

from core import G
import mh
import events3d
import files3d
import gui3d
import geometry3d
import animation3d
import human
import guifiles
import algos3d
#import posemode
import gui
import language
import log

@contextlib.contextmanager
def outFile(path):
    path = mh.getPath(path)
    tmppath = path + '.tmp'
    try:
        with open(tmppath, 'w') as f:
            yield f
        if os.path.exists(path):
            os.remove(path)
        os.rename(tmppath, path)
    except:
        if os.path.exists(tmppath):
            os.remove(tmppath)
        log.error('unable to save file %s', path, exc_info=True)

@contextlib.contextmanager
def inFile(path):
    try:
        path = mh.getPath(path)
        if not os.path.isfile(path):
            yield []
            return
        with open(path, 'r') as f:
            yield f
    except:
        log.error('Failed to load file %s', path, exc_info=True)

class PluginCheckBox(gui.CheckBox):

    def __init__(self, module):

        super(PluginCheckBox, self).__init__(module, module not in gui3d.app.settings['excludePlugins'])
        self.module = module

    def onClicked(self, event):
        if self.selected:
            gui3d.app.settings['excludePlugins'].remove(self.module)
        else:
            gui3d.app.settings['excludePlugins'].append(self.module)

        gui3d.app.saveSettings()

class PluginsTaskView(gui3d.TaskView):

    def __init__(self, category):
        gui3d.TaskView.__init__(self, category, 'Plugins')

        self.scroll = self.addTopWidget(gui.VScrollArea())
        self.pluginsBox = gui.GroupBox('Plugins')
        self.pluginsBox.setSizePolicy(
            gui.SizePolicy.MinimumExpanding,
            gui.SizePolicy.MinimumExpanding)
        self.scroll.setWidget(self.pluginsBox)

        for module in sorted(gui3d.app.modules):
            self.pluginsBox.addWidget(PluginCheckBox(module))

class SymmetryAction(gui3d.Action):
    def __init__(self, human, direction):
        super(SymmetryAction, self).__init__('Apply symmetry %s' % ("left" if direction == 'l' else "right"))
        self.human = human
        self.direction = direction
        self.before = [(m.fullName, m.getValue()) for m in human.modifiers]

    def do(self):
        if self.direction == 'r':
            self.human.applySymmetryRight()
        else:
            self.human.applySymmetryLeft()
        self.human.applyAllTargets(G.app.progress)
        mh.redraw()
        return True

    def undo(self):
        for (modifierName, value) in self.before:
            self.human.getModifier(modifierName).setValue(value)
        self.human.applyAllTargets(G.app.progress)
        mh.redraw()
        return True

class MHApplication(gui3d.Application, mh.Application):
    def __init__(self):
        if G.app is not None:
            raise RuntimeError('MHApplication is a singleton')
        G.app = self
        gui3d.Application.__init__(self)
        mh.Application.__init__(self)

        self.shortcuts = {
            # Actions
            'undo':         (mh.Modifiers.CTRL, mh.Keys.z),
            'redo':         (mh.Modifiers.CTRL, mh.Keys.y),
            'modelling':    (mh.Modifiers.CTRL, mh.Keys.m),
            'save':         (mh.Modifiers.CTRL, mh.Keys.s),
            'load':         (mh.Modifiers.CTRL, mh.Keys.l),
            'export':       (mh.Modifiers.CTRL, mh.Keys.e),
            'rendering':    (mh.Modifiers.CTRL, mh.Keys.r),
            'help':         (mh.Modifiers.CTRL, mh.Keys.h),
            'exit':         (mh.Modifiers.CTRL, mh.Keys.q),
            'stereo':       (mh.Modifiers.CTRL, mh.Keys.w),
            'wireframe':    (mh.Modifiers.CTRL, mh.Keys.f),
            'savetgt':      (mh.Modifiers.ALT, mh.Keys.t),
            'qexport':      (mh.Modifiers.ALT, mh.Keys.e),
            'smooth':       (mh.Modifiers.ALT, mh.Keys.s),
            'grab':         (mh.Modifiers.ALT, mh.Keys.g),
            'profiling':    (mh.Modifiers.ALT, mh.Keys.p),
            # Camera navigation
            'rotateD':      (0, mh.Keys.N2),
            'rotateL':      (0, mh.Keys.N4),
            'rotateR':      (0, mh.Keys.N6),
            'rotateU':      (0, mh.Keys.N8),
            'panU':         (0, mh.Keys.UP),
            'panD':         (0, mh.Keys.DOWN),
            'panR':         (0, mh.Keys.RIGHT),
            'panL':         (0, mh.Keys.LEFT),
            'zoomIn':       (0, mh.Keys.PLUS),
            'zoomOut':      (0, mh.Keys.MINUS),
            'front':        (0, mh.Keys.N1),
            'right':        (0, mh.Keys.N3),
            'top':          (0, mh.Keys.N7),
            'back':         (mh.Modifiers.CTRL, mh.Keys.N1),
            'left':         (mh.Modifiers.CTRL, mh.Keys.N3),
            'bottom':       (mh.Modifiers.CTRL, mh.Keys.N7),
            'resetCam':     (0, mh.Keys.PERIOD),
            # Version check
            '_versionSentinel': (0, 0x87654321)
        }

        self.mouseActions = {
            (0, mh.Buttons.LEFT_MASK): self.mouseRotate,
            (0, mh.Buttons.RIGHT_MASK): self.mouseZoom,
            (0, mh.Buttons.MIDDLE_MASK): self.mouseTranslate,
            (mh.Modifiers.CTRL, mh.Buttons.RIGHT_MASK): self.mouseFocus
        }

        if mh.isRelease():
            self.settings = {
                'realtimeUpdates': True,
                'sliderImages': True,
                'excludePlugins': [
                    "0_modeling_5_editing",
                    "0_modeling_8_random",
                    "2_posing_expression",
                    "3_libraries_animation",
                    "3_libraries_posing",
                    "4_rendering_mitsuba",
                    "4_rendering_povray",
                    "5_settings_censor",
                    "7_data",
                    "7_example",
                    "7_material_editor",
                    "7_profile",
                    "7_scene_editor",
                    "7_scripting",
                    "7_shell",
                    "7_targets",
                    "4_rendering_aqsis"
                ],
                'rtl': False,
                'invertMouseWheel': False,
                'lowspeed': 1,
                'preloadTargets': True,
                'cameraAutoZoom': False,
                'language': 'english',
                'highspeed': 5,
                'realtimeNormalUpdates': True,
                'units': 'metric',
                'guiTheme': 'makehuman',
                'restoreWindowSize': True
            }
        else:
            self.settings = {
                'realtimeUpdates': True,
                'realtimeNormalUpdates': True,
                'cameraAutoZoom': False,
                'lowspeed': 1,
                'highspeed': 5,
                'units':'metric',
                'invertMouseWheel':False,
                'language':'english',
                'excludePlugins':[],
                'rtl': False,
                'sliderImages': True,
                'guiTheme': 'makehuman',
                'preloadTargets': False,
                'restoreWindowSize': False
            }

        self.loadHandlers = {}
        self.saveHandlers = []

        self.dialog = None
        self.helpIds = set()

        self.tool = None
        self.selectedGroup = None

        self.undoStack = []
        self.redoStack = []
        self.modified = False

        self.actions = None

        self.clearColor = [0.5, 0.5, 0.5]
        self.gridColor = [1.0, 1.0, 1.0]
        self.gridSubColor = [0.7, 0.7, 0.7]

        self.modules = {}

        self.selectedHuman = None
        self._currentScene = None
        self.backplaneGrid = None
        self.groundplaneGrid = None

        self.theme = None

        #self.modelCamera = mh.Camera()
        #self.modelCamera.switchToOrtho()
        self.modelCamera = mh.OrbitalCamera()
        #self.modelCamera.debug = True

        @self.modelCamera.mhEvent
        def onChanged(event):
            for category in self.categories.itervalues():
                for task in category.tasks:
                    task.callEvent('onCameraChanged', event)

        mh.cameras.append(self.modelCamera)

        #self.guiCamera = mh.Camera()
        #self.guiCamera._fovAngle = 45
        #self.guiCamera._eyeZ = 10
        #self.guiCamera._projection = 0
        self.guiCamera = mh.OrbitalCamera()

        mh.cameras.append(self.guiCamera)

    def _versionSentinel(self):
        # dummy method used for checking the shortcuts.ini version
        pass

    @property
    def args(self):
        return G.args

    def loadHuman(self):

        self.progress(0.1)

        # Set a lower than default MAX_FACES value because we know the human has a good topology (will make it a little faster)
        # (we do not lower the global limit because that would limit the selection of meshes that MH would accept too much)
        self.selectedHuman = self.addObject(human.Human(files3d.loadMesh(mh.getSysDataPath("3dobjs/base.obj"), maxFaces = 5)))

    def loadScene(self):

        self.progress(0.18)

        userSceneDir = mh.getDataPath("scenes")
        if not os.path.exists(userSceneDir):
            os.makedirs(userSceneDir)

        from scene import Scene
        from getpath import findFile
<<<<<<< HEAD
        self.currentScene = Scene(findFile("scenes/default.mhscene"))
=======
        self._currentScene = Scene(findFile("scenes/default.mhscene"))
>>>>>>> 3c3f64bb

        @self._currentScene.mhEvent
        def onChanged(scene):
            self._currentSceneChanged()

        self._currentSceneChanged()

    def loadMainGui(self):

        self.progress(0.2)

        @self.selectedHuman.mhEvent
        def onMouseDown(event):
          if self.tool:
            self.selectedGroup = self.getSelectedFaceGroup()
            self.tool.callEvent("onMouseDown", event)
          else:
            self.currentTask.callEvent("onMouseDown", event)

        @self.selectedHuman.mhEvent
        def onMouseMoved(event):
          if self.tool:
            self.tool.callEvent("onMouseMoved", event)
          else:
            self.currentTask.callEvent("onMouseMoved", event)

        @self.selectedHuman.mhEvent
        def onMouseDragged(event):
          if self.tool:
            self.tool.callEvent("onMouseDragged", event)
          else:
            self.currentTask.callEvent("onMouseDragged", event)

        @self.selectedHuman.mhEvent
        def onMouseUp(event):
          if self.tool:
            self.tool.callEvent("onMouseUp", event)
          else:
            self.currentTask.callEvent("onMouseUp", event)

        @self.selectedHuman.mhEvent
        def onMouseEntered(event):
          if self.tool:
            self.tool.callEvent("onMouseEntered", event)
          else:
            self.currentTask.callEvent("onMouseEntered", event)

        @self.selectedHuman.mhEvent
        def onMouseExited(event):
          if self.tool:
            self.tool.callEvent("onMouseExited", event)
          else:
            self.currentTask.callEvent("onMouseExited", event)

        @self.selectedHuman.mhEvent
        def onMouseWheel(event):
          if self.tool:
            self.tool.callEvent("onMouseWheel", event)
          else:
            self.currentTask.callEvent("onMouseWheel", event)

        @self.selectedHuman.mhEvent
        def onChanging(event):
            for category in self.categories.itervalues():
                for task in category.tasks:
                    task.callEvent('onHumanChanging', event)

        @self.selectedHuman.mhEvent
        def onChanged(event):
            if event.change == 'smooth':
                # Update smooth action state (without triggering it)
                self.actions.smooth.setChecked(self.selectedHuman.isSubdivided())
            for category in self.categories.itervalues():
                for task in category.tasks:
                    task.callEvent('onHumanChanged', event)

        @self.selectedHuman.mhEvent
        def onTranslated(event):
            for category in self.categories.itervalues():
                for task in category.tasks:
                    task.callEvent('onHumanTranslated', event)

        @self.selectedHuman.mhEvent
        def onRotated(event):
            for category in self.categories.itervalues():
                for task in category.tasks:
                    task.callEvent('onHumanRotated', event)

        @self.selectedHuman.mhEvent
        def onShown(event):
            for category in self.categories.itervalues():
                for task in category.tasks:
                    task.callEvent('onHumanShown', event)

        @self.selectedHuman.mhEvent
        def onHidden(event):
            for category in self.categories.itervalues():
                for task in category.tasks:
                    task.callEvent('onHumanHidden', event)

        @self.modelCamera.mhEvent
        def onRotated(event):
            for category in self.categories.itervalues():
                for task in category.tasks:
                    task.callEvent('onCameraRotated', event)

        # Set up categories and tasks
        self.files = guifiles.FilesCategory()
        self.addCategory(self.files)
        self.getCategory("Modelling")
        self.getCategory("Geometries")
        self.getCategory("Materials")
        self.getCategory("Pose/Animate")
        self.getCategory("Rendering")

    def loadPlugins(self):

        self.progress(0.4)

        # Load plugins not starting with _
        self.pluginsToLoad = glob.glob(mh.getSysPath(os.path.join("plugins/",'[!_]*.py')))

        # Load plugin packages (folders with a file called __init__.py)
        for fname in os.listdir(mh.getSysPath("plugins/")):
            if fname[0] != "_":
                folder = os.path.join("plugins", fname)
                if os.path.isdir(folder) and ("__init__.py" in os.listdir(folder)):
                    self.pluginsToLoad.append(folder)

        self.pluginsToLoad.sort()
        self.pluginsToLoad.reverse()

        while self.pluginsToLoad:
            self.loadNextPlugin()

    def loadNextPlugin(self):

        alreadyLoaded = len(self.modules)
        stillToLoad = len(self.pluginsToLoad)
        self.progress(0.4 + (float(alreadyLoaded) / float(alreadyLoaded + stillToLoad)) * 0.4)

        if not stillToLoad:
            return

        path = self.pluginsToLoad.pop()
        try:
            name, ext = os.path.splitext(os.path.basename(path))
            if name not in self.settings['excludePlugins']:
                log.message('Importing plugin %s', name)
                #module = imp.load_source(name, path)

                module = None
                fp, pathname, description = imp.find_module(name, ["plugins/"])
                try:
                    module = imp.load_module(name, fp, pathname, description)
                finally:
                    if fp:
                        fp.close()
                if module is None:
                    log.message("Could not import plugin %s", name)
                    return

                self.modules[name] = module
                log.message('Imported plugin %s', name)
                log.message('Loading plugin %s', name)
                module.load(self)
                log.message('Loaded plugin %s', name)

                # Process all non-user-input events in the queue to make sure
                # any callAsync events are run.
                self.processEvents()
            else:
                self.modules[name] = None
        except Exception, _:
            log.warning('Could not load %s', name, exc_info=True)

    def unloadPlugins(self):

        for name, module in self.modules.iteritems():
            if module is None:
                continue
            try:
                log.message('Unloading plugin %s', name)
                module.unload(self)
                log.message('Unloaded plugin %s', name)
            except Exception, _:
                log.warning('Could not unload %s', name, exc_info=True)

    def getLoadedPlugins(self):
        """
        Get the names of loaded plugins.
        """
        return self.modules.keys()

    def getPlugin(self, name):
        """
        Get the (python) module of the plugin with specified name.
        """
        return self.modules[name]

    def loadGui(self):

        self.progress(0.9)

        category = self.getCategory('Settings')
        category.addTask(PluginsTaskView(category))

        mh.refreshLayout()

        self.switchCategory("Modelling")

        # Create viewport grid
        self.loadGrid()

        self.progress(1.0)
        # self.progressBar.hide()

    def loadGrid(self):
        if self.backplaneGrid:
            self.removeObject(self.backplaneGrid)

        if self.groundplaneGrid:
            self.removeObject(self.groundplaneGrid)

        offset = self.selectedHuman.getJointPosition('ground')[1]
        spacing = 1 if self.settings['units'] == 'metric' else 3.048

        # Background grid
        gridSize = int(200/spacing)
        if gridSize % 2 != 0:
            gridSize += 1
        if self.settings['units'] == 'metric':
            subgrids = 10
        else:
            subgrids = 12
        backGridMesh = geometry3d.GridMesh(gridSize, gridSize, spacing, offset = -10, plane = 0, subgrids = subgrids)
        backGridMesh.setMainColor(self.gridColor)
        backGridMesh.setSubColor(self.gridSubColor)
        backGridMesh.lockRotation = True
        backGridMesh.restrictVisibleToCamera = True
        backGridMesh.minSubgridZoom = (1.0/spacing) * float(subgrids)/5
        self.backplaneGrid = gui3d.Object(backGridMesh)
        self.backplaneGrid.excludeFromProduction = True
        #self.backplaneGrid.setPosition([0,offset,0])
        backGridMesh.placeAtFeet = True
        self.addObject(self.backplaneGrid)

        # Ground grid
        gridSize = int(20/spacing)
        if gridSize % 2 != 0:
            gridSize += 1
        groundGridMesh = geometry3d.GridMesh(gridSize, gridSize, spacing, offset = 0, plane = 1, subgrids = subgrids)
        groundGridMesh.setMainColor(self.gridColor)
        groundGridMesh.setSubColor(self.gridSubColor)
        groundGridMesh.minSubgridZoom = (1.0/spacing) * float(subgrids)/5
        self.groundplaneGrid = gui3d.Object(groundGridMesh)
        self.groundplaneGrid.excludeFromProduction = True
        #self.groundplaneGrid.setPosition([0,offset,0])
        groundGridMesh.placeAtFeet = True
        groundGridMesh.restrictVisibleAboveGround = True
        self.addObject(self.groundplaneGrid)

    def loadMacroTargets(self):
        """
        Preload all target files belonging to group macrodetails and its child
        groups.
        """
        import targets
        #import getpath
        for target in targets.getTargets().findTargets('macrodetails'):
            #log.debug('Preloading target %s', getpath.getRelativePath(target.path))
            algos3d.getTarget(self.selectedHuman.meshData, target.path)

    def loadFinish(self):

        self.selectedHuman.applyAllTargets(gui3d.app.progress)
        self.selectedHuman.callEvent('onChanged', events3d.HumanEvent(self.selectedHuman, 'reset'))
        self.selectedHuman.applyAllTargets(self.progress)

        self.prompt('Warning', 'MakeHuman is a character creation suite. It is designed for making anatomically correct humans.\nParts of this program may contain nudity.\nDo you want to proceed?', 'Yes', 'No', None, self.stop, 'nudityWarning')
        # self.splash.hide()

        if not self.args.get('noshaders', False) and \
          ( not mh.Shader.supported() or mh.Shader.glslVersion() < (1,20) ):
            self.prompt('Warning', 'Your system does not support OpenGL shaders (GLSL v1.20 required).\nOnly simple shading will be available.', 'Ok', None, None, None, 'glslWarning')

        gui3d.app.setFilenameCaption("Untitled")
        self.setFileModified(False)

        #printtree(self)

        mh.changeCategory("Modelling")

        self.redraw()

    def startupSequence(self):
        self._processCommandlineArgs(beforeLoaded = True)

        mainwinSize = (self.mainwin.width(), self.mainwin.height())
        mainwinPos = (self.mainwin.pos().x(), self.mainwin.pos().y())
        mainwinFrame = (self.mainwin.frameGeometry().width(), self.mainwin.frameGeometry().height())
        mainwinBorder = (mainwinFrame[0] - mainwinSize[0], mainwinFrame[1] - mainwinSize[1])

        # Move main window completely behind splash screen
        self.mainwin.resize(self.splash.width() - mainwinBorder[0], self.splash.height() - mainwinBorder[1])
        self.mainwin.move(self.splash.pos())

        #self.splash.setFormat('<br><br><b><font size="10" color="#ffffff">%s</font></b>')

        log.message('Loading human')
        self.loadHuman()

        log.message('Loading scene')
        self.loadScene()

        log.message('Loading main GUI')
        self.loadMainGui()

        log.message('Loading plugins')
        self.loadPlugins()

        log.message('Loading GUI')
        self.loadGui()

        log.message('Loading theme')
        try:
            self.setTheme(self.settings.get('guiTheme', 'makehuman'))
        except:
            self.setTheme("default")

        log.message('Applying targets')
        self.loadFinish()

        if self.settings.get('preloadTargets', False):
            log.message('Loading macro targets')
            self.loadMacroTargets()

        log.message('Loading done')

        log.message('')

        if sys.platform.startswith("darwin"):
            self.splash.resize(0,0) # work-around for mac splash-screen closing bug

        self.splash.hide()
        # self.splash.finish(self.mainwin)
<<<<<<< HEAD
=======
        self.splash.close()
>>>>>>> 3c3f64bb
        self.splash = None

        # Restore main window size and position
        if self.settings.get('restoreWindowSize', False):
            self.mainwin.resize(
                self.settings.get('windowWidth', mainwinSize[0]),
                self.settings.get('windowHeight', mainwinSize[1]))

            self.mainwin.move(
                self.settings.get('windowXPos', mainwinPos[0]),
                self.settings.get('windowYPos', mainwinPos[1]))
        else:
            self.mainwin.resize(mainwinSize[0], mainwinSize[1])
            self.mainwin.move(mainwinPos[0], mainwinPos[1])

        self._processCommandlineArgs(beforeLoaded = False)

    def _processCommandlineArgs(self, beforeLoaded):
        if beforeLoaded:
            if self.args.get('noshaders', False):
                log.message("Force shaders disabled")

        else: # After application is loaded
            if self.args.get('mhmFile', None):
                mhmFile = self.args.get('mhmFile')
                log.message("Loading MHM file %s (as specified by commandline argument)", mhmFile)
                if os.path.isfile(mhmFile):
                    self.files.load.loadMHM(mhmFile)
                else:
                    log.error("Failed to load MHM file. The MHM file specified as argument (%s) does not exist!", mhmFile)
            if self.args.get('runtests', False):
                log.message("Running test suite")
                import testsuite
                testsuite.runAll()

    # Events
    def onStart(self, event):
        self.startupSequence()

    def onStop(self, event):
        if self.settings.get('restoreWindowSize', False):
            self.settings['windowWidth'] = self.mainwin.width()
            self.settings['windowHeight'] = self.mainwin.height()

            self.settings['windowXPos'] = self.mainwin.pos().x()
            self.settings['windowYPos'] = self.mainwin.pos().y()

        self.saveSettings(True)
        self.unloadPlugins()
        self.dumpMissingStrings()

    def onQuit(self, event):

        self.promptAndExit()

    def onMouseDown(self, event):
        if self.selectedHuman.isVisible():
            # Normalize modifiers
            modifiers = mh.getKeyModifiers() & (mh.Modifiers.CTRL | mh.Modifiers.ALT | mh.Modifiers.SHIFT)

            if (modifiers, event.button) in self.mouseActions:
                action = self.mouseActions[(modifiers, event.button)]
                if action == self.mouseFocus:
                    self.modelCamera.mousePickHumanFocus(event.x, event.y)
                elif action == self.mouseZoom:
                    self.modelCamera.mousePickHumanCenter(event.x, event.y)

    def onMouseDragged(self, event):

        if self.selectedHuman.isVisible():
            # Normalize modifiers
            modifiers = mh.getKeyModifiers() & (mh.Modifiers.CTRL | mh.Modifiers.ALT | mh.Modifiers.SHIFT)

            if (modifiers, event.button) in self.mouseActions:
                self.mouseActions[(modifiers, event.button)](event)

    def onMouseWheel(self, event):
        if self.selectedHuman.isVisible():
            zoomOut = event.wheelDelta > 0
            if gui3d.app.settings.get('invertMouseWheel', False):
                zoomOut = not zoomOut

            if event.x is not None:
                self.modelCamera.mousePickHumanCenter(event.x, event.y)

            if zoomOut:
                self.zoomOut()
            else:
                self.zoomIn()

    # Undo-redo
    def do(self, action):
        if action.do():
            self.undoStack.append(action)
            del self.redoStack[:]
            self.setFileModified(True)
            log.message('do %s', action.name)
            self.syncUndoRedo()

    def did(self, action):
        self.undoStack.append(action)
        self.setFileModified(True)
        del self.redoStack[:]
        log.message('did %s', action.name)
        self.syncUndoRedo()

    def undo(self):
        if self.undoStack:
            action = self.undoStack.pop()
            log.message('undo %s', action.name)
            action.undo()
            self.redoStack.append(action)
            self.setFileModified(True)
            self.syncUndoRedo()

    def redo(self):
        if self.redoStack:
            action = self.redoStack.pop()
            log.message('redo %s', action.name)
            action.do()
            self.undoStack.append(action)
            self.setFileModified(True)
            self.syncUndoRedo()

    def syncUndoRedo(self):
        self.actions.undo.setEnabled(bool(self.undoStack))
        self.actions.redo.setEnabled(bool(self.redoStack))
        self.redraw()

    def clearUndoRedo(self):
        self.undoStack = []
        self.redoStack = []
        self.syncUndoRedo()

    # Settings

    def loadSettings(self):
        with inFile("settings.ini") as f:
            if f:
                settings = mh.parseINI(f.read())
                self.settings.update(settings)

        if 'language' in self.settings:
            self.setLanguage(self.settings['language'])

        gui.Slider.showImages(self.settings['sliderImages'])

        with inFile("shortcuts.ini") as f:
            shortcuts = {}
            for line in f:
                modifier, key, action = line.strip().split(' ')
                shortcuts[action] = (int(modifier), int(key))
            if shortcuts.get('_versionSentinel') != (0, 0x87654321):
                log.warning('shortcuts.ini out of date; ignoring')
            else:
                self.shortcuts.update(shortcuts)

        with inFile("mouse.ini") as f:
            mouseActions = dict([(method.__name__, shortcut)
                                 for shortcut, method in self.mouseActions.iteritems()])
            for line in f:
                modifier, button, method = line.strip().split(' ')
                if hasattr(self, method):
                    mouseActions[method] = (int(modifier), int(button))
            self.mouseActions = dict([(shortcut, getattr(self, method))
                                      for method, shortcut in mouseActions.iteritems()])

        with inFile("help.ini") as f:
            helpIds = set()
            for line in f:
                helpIds.add(line.strip())
            if self.dialog is not None:
                self.dialog.helpIds.update(self.helpIds)
            self.helpIds = helpIds

    def saveSettings(self, promptOnFail=False):
        try:
            if not os.path.exists(mh.getPath()):
                os.makedirs(mh.getPath())

            with outFile("settings.ini") as f:
                f.write(mh.formatINI(self.settings))

            with outFile("shortcuts.ini") as f:
                for action, shortcut in self.shortcuts.iteritems():
                    f.write('%d %d %s\n' % (shortcut[0], shortcut[1], action))

            with outFile("mouse.ini") as f:
                for mouseAction, method in self.mouseActions.iteritems():
                    f.write('%d %d %s\n' % (mouseAction[0], mouseAction[1], method.__name__))

            if self.dialog is not None:
                self.helpIds.update(self.dialog.helpIds)

            with outFile("help.ini") as f:
                for helpId in self.helpIds:
                    f.write('%s\n' % helpId)
        except:
            log.error('Failed to save settings file', exc_info=True)
            if promptOnFail:
                self.prompt('Error', 'Could not save settings file.', 'OK')

    # Themes
    def setTheme(self, theme):

        # Disabling this check allows faster testing of a skin by reloading it.
        #if self.theme == theme:
        #    return

        # Set defaults
        self.clearColor = [0.5, 0.5, 0.5]
        self.gridColor = [1.0, 1.0, 1.0]
        self.gridSubColor = [0.7, 0.7, 0.7]
        log._logLevelColors[log.DEBUG] = 'grey'
        log._logLevelColors[log.NOTICE] = 'blue'
        log._logLevelColors[log.WARNING] = 'darkorange'
        log._logLevelColors[log.ERROR] = 'red'
        log._logLevelColors[log.CRITICAL] = 'red'

        f = open(os.path.join(mh.getSysDataPath("themes/"), theme + ".mht"), 'r')

        update_log = False
        for data in f.readlines():
            lineData = data.split()

            if len(lineData) > 0:
                if lineData[0] == "version":
                    log.message('Theme %s version %s', theme, lineData[1])
                elif lineData[0] == "color":
                    if lineData[1] == "clear":
                        self.clearColor[:] = [float(val) for val in lineData[2:5]]
                    elif lineData[1] == "grid":
                        self.gridColor[:] = [float(val) for val in lineData[2:5]]
                    elif lineData[1] == "subgrid":
                        self.gridSubColor[:] = [float(val) for val in lineData[2:5]]
                elif lineData[0] == "logwindow_color":
                    logLevel = lineData[1]
                    if hasattr(log, logLevel) and isinstance(getattr(log, logLevel), int):
                        update_log = True
                        logLevel = int(getattr(log, logLevel))
                        log._logLevelColors[logLevel] = lineData[2]

        if self.groundplaneGrid:
            self.groundplaneGrid.mesh.setMainColor(self.gridColor)
            self.groundplaneGrid.mesh.setSubColor(self.gridSubColor)
        if self.backplaneGrid:
            self.backplaneGrid.mesh.setMainColor(self.gridColor)
            self.backplaneGrid.mesh.setSubColor(self.gridSubColor)
        mh.setClearColor(self.clearColor[0], self.clearColor[1], self.clearColor[2], 1.0)

        if update_log:
            self.log_window.updateView()
        log.debug("Loaded theme %s", mh.getSysDataPath('themes/'+theme+'.mht'))

        try:
            f = open(mh.getSysDataPath('themes/%s.qss' % theme), 'r')
            qStyle = "\n".join(f.readlines())
            self.setStyleSheet(qStyle)
            # Also set stylesheet on custom slider style
            for widget in self.allWidgets():
                if isinstance(widget, gui.Slider):
                    widget.setStyleSheet(qStyle)
            log.debug("Loaded Qt style %s", mh.getSysDataPath('themes/'+theme+'.qss'))
        except:
            self.setStyleSheet("")
            # Also set stylesheet on custom slider style
            for widget in self.allWidgets():
                if isinstance(widget, gui.Slider):
                    widget.setStyleSheet("")
            '''
            if theme != "default":
                log.warning('Could not open Qt style file %s.', mh.getSysDataPath('themes/'+theme+'.qss'))
            '''

        self.theme = theme
        self.reloadIcons()
        self.redraw()

    def reloadIcons(self):
        if not self.actions:
            return
        for action in self.actions:
            action.setIcon(gui.Action.getIcon(action.name))

    def getLookAndFeelStyles(self):
        return [ str(style) for style in gui.QtGui.QStyleFactory.keys() ]

    def setLookAndFeel(self, platform):
        style = gui.QtGui.QStyleFactory.create(platform)
        self.setStyle(style)

    def getLookAndFeel(self):
        return str(self.style().objectName())

    def getThemeResource(self, folder, id):
        if '/' in id:
            return id
        path = os.path.join(mh.getSysDataPath("themes/"), self.theme, folder, id)
        if os.path.exists(path):
            return path
        else:
            return os.path.join(mh.getSysDataPath("themes/default/"), folder, id)

    def setLanguage(self, lang):
        log.debug("Setting language to %s", lang)
        language.language.setLanguage(lang)
        self.settings['rtl'] = language.language.rtl

    def getLanguages(self):
        """
        The languages available on this MH installation, by listing all .json
        files in the languages folder in user and system data path.
        """
        return language.getLanguages()

    def getLanguageString(self, string):
        return language.language.getLanguageString(string)

    def dumpMissingStrings(self):
        language.language.dumpMissingStrings()

    # Caption
    def setCaption(self, caption):
        """Set the main window caption."""
        mh.setCaption(caption.encode('utf8'))

    def setFilenameCaption(self, filename):
        """Calculate and set the window title according to the
        name of the current open file and the version of MH."""
        if mh.isRelease():
            self.setCaption(
                "MakeHuman %s - [%s][*]" %
                (mh.getVersionStr(), filename))
        else:
            self.setCaption(
                "MakeHuman r%s (%s) - [%s][*]" %
                (os.environ['HGREVISION'], os.environ['HGNODEID'], filename))

    def setFileModified(self, modified):
        """Mark the current open file as modified and
        update the window title accordingly."""
        self.modified = modified
        self.mainwin.setWindowModified(self.modified)

    # Global status bar
    def status(self, text, *args):
        if self.statusBar is None:
            return
        self.statusBar.showMessage(text, *args)

    def statusPersist(self, text, *args):
        if self.statusBar is None:
            return
        self.statusBar.setMessage(text, *args)

    # Global progress bar
    def progress(self, value, text=None, *args):
        if text is not None:
            self.status(text, *args)

        if self.splash:
            self.splash.setProgress(value)

        if self.progressBar is None:
            return

        if value >= 1.0:
            self.progressBar.reset()
        else:
            self.progressBar.setProgress(value)

        # Process all non-user-input events in the queue to run callAsync tasks.
        # This is invoked here so events are processed in every step during the
        # onStart() init sequence.
        self.processEvents()

    # Global dialog
    def prompt(self, title, text, button1Label, button2Label=None, button1Action=None, button2Action=None, helpId=None, fmtArgs = None):
        if fmtArgs is None:
            fmtArgs = []
        elif isinstance(fmtArgs, basestring):
            fmtArgs = [fmtArgs]
        if self.dialog is None:
            self.dialog = gui.Dialog(self.mainwin)
            self.dialog.helpIds.update(self.helpIds)
        self.dialog.prompt(title, text, button1Label, button2Label, button1Action, button2Action, helpId, fmtArgs)

    def setGlobalCamera(self):
        human = self.selectedHuman

        tl = animation3d.Timeline(0.20)
        tl.append(animation3d.PathAction(self.modelCamera, [self.modelCamera.getPosition(), [0.0, 0.0, 0.0]]))
        tl.append(animation3d.RotateAction(self.modelCamera, self.modelCamera.getRotation(), [0.0, 0.0, 0.0]))
        tl.append(animation3d.ZoomAction(self.modelCamera, self.modelCamera.zoomFactor, 1.0))
        tl.append(animation3d.UpdateAction(self))
        tl.start()

    def setTargetCamera(self, vIdx, zoomFactor = 1.0, animate = True):
        if isinstance(vIdx, (tuple, list)):
            return
        human = self.selectedHuman
        coord = human.meshData.coord[vIdx]
        direction = human.meshData.vnorm[vIdx].copy()
        self.modelCamera.focusOn(coord, direction, zoomFactor, animate)
        if not animate:
            self.redraw()

    def setFaceCamera(self):
        self.setTargetCamera(132, 8.7)

    def setLeftHandFrontCamera(self):
        self.setTargetCamera(9828, 10)

    def setLeftHandTopCamera(self):
        self.setTargetCamera(9833, 10)

    def setRightHandFrontCamera(self):
        self.setTargetCamera(3160, 10)

    def setRightHandTopCamera(self):
        self.setTargetCamera(3165, 10)

    def setLeftFootFrontCamera(self):
        self.setTargetCamera(12832, 7.7)

    def setLeftFootLeftCamera(self):
        self.setTargetCamera(12823, 7)

    def setRightFootFrontCamera(self):
        self.setTargetCamera(6235, 7.7)

    def setRightFootRightCamera(self):
        self.setTargetCamera(6208, 7)

    def setLeftArmFrontCamera(self):
        self.setTargetCamera(9981, 4.2)

    def setLeftArmTopCamera(self):
        self.setTargetCamera(9996, 2.9)

    def setRightArmFrontCamera(self):
        self.setTargetCamera(3330, 4.2)

    def setRightArmTopCamera(self):
        self.setTargetCamera(3413, 2.9)

    def setLeftLegFrontCamera(self):
        self.setTargetCamera(11325, 2.7)

    def setLeftLegLeftCamera(self):
        self.setTargetCamera(11381, 2.3)

    def setRightLegFrontCamera(self):
        self.setTargetCamera(4707, 2.7)

    def setRightLegRightCamera(self):
        self.setTargetCamera(4744, 2.3)

    # Global scene
    def getCurrentScene(self):
        return self._currentScene

    def setCurrentScene(self, scene):
        self._currentScene = scene
        self._currentSceneChanged()

    currentScene = property(getCurrentScene, setCurrentScene)

    def _currentSceneChanged(self):
        # TODO: Possibly emit an onSceneChanged event
        self.applyScene()

    def applyScene(self, scene=None):
        if scene is None:
            scene = self.currentScene

        from glmodule import setSceneLighting
        setSceneLighting(scene)

        # TODO: Possibly emit an onSceneApplied event

    # Shortcuts
    def setShortcut(self, modifier, key, action):

        shortcut = (modifier, key)

        if shortcut in self.shortcuts.values():
            self.prompt('Warning', 'This combination is already in use.', 'OK', helpId='shortcutWarning')
            return False

        self.shortcuts[action.name] = shortcut
        mh.setShortcut(modifier, key, action)

        return True

    def getShortcut(self, action):
        return self.shortcuts.get(action.name)

    # Mouse actions
    def setMouseAction(self, modifier, key, method):

        mouseAction = (modifier, key)

        if mouseAction in self.mouseActions:
            self.prompt('Warning', 'This combination is already in use.', 'OK', helpId='mouseActionWarning')
            return False

        # Remove old entry
        for s, m in self.mouseActions.iteritems():
            if m == method:
                del self.mouseActions[s]
                break

        self.mouseActions[mouseAction] = method

        #for mouseAction, m in self.mouseActions.iteritems():
        #    print mouseAction, m

        return True

    def getMouseAction(self, method):

        for mouseAction, m in self.mouseActions.iteritems():
            if m == method:
                return mouseAction

    # Load handlers

    def addLoadHandler(self, keyword, handler):
        self.loadHandlers[keyword] = handler

    # Save handlers

    def addSaveHandler(self, handler, priority = None):
        """
        If priority is specified, should be an integer number > 0.
        0 is highest priority.
        """
        if priority is None:
            self.saveHandlers.append(handler)
        else:
            # TODO more robust solution for specifying priority weights
            self.saveHandlers.insert(priority, handler)

    # Shortcut methods

    def goToModelling(self):
        mh.changeCategory("Modelling")
        self.redraw()

    def goToSave(self):
        mh.changeTask("Files", "Save")
        self.redraw()

    def goToLoad(self):
        mh.changeTask("Files", "Load")
        self.redraw()

    def goToExport(self):
        mh.changeTask("Files", "Export")
        self.redraw()

    def goToRendering(self):
        mh.changeCategory("Rendering")
        self.redraw()

    def goToHelp(self):
        mh.changeCategory("Help")

    def toggleSolid(self):
        self.selectedHuman.setSolid(not self.actions.wireframe.isChecked())
        self.redraw()

    def toggleSubdivision(self):
        self.selectedHuman.setSubdivided(self.actions.smooth.isChecked(), True, self.progress)
        self.redraw()

    def symmetryRight(self):
        human = self.selectedHuman
        self.do( SymmetryAction(human, 'r') )

    def symmetryLeft(self):
        human = self.selectedHuman
        self.do( SymmetryAction(human, 'l') )

    def symmetry(self):
        human = self.selectedHuman
        human.symmetryModeEnabled = self.actions.symmetry.isChecked()

    def saveTarget(self, path=None):
        """
        Export the current modifications to the human as one single target,
        relative to the basemesh.
        """
        if path is None:
            path = mh.getPath("full_target.target")
        if os.path.splitext(path)[1] != '.target':
            raise RuntimeError("Cannot save target to file %s, expected a path to a .target file." % path)
        human = self.selectedHuman
        algos3d.saveTranslationTarget(human.meshData, path)
        log.message("Full target exported to %s", path)

    def grabScreen(self):
        import datetime
        grabPath = mh.getPath('grab')
        if not os.path.exists(grabPath):
            os.makedirs(grabPath)
        grabName = datetime.datetime.now().strftime('grab_%Y-%m-%d_%H.%M.%S.png')
        filename = os.path.join(grabPath, grabName)
        mh.grabScreen(0, 0, G.windowWidth, G.windowHeight, filename)
        self.status("Screengrab saved to %s", filename)

    def resetHuman(self):
        if self.modified:
            self.prompt('Reset', 'By resetting the human you will lose all your changes, are you sure?', 'Yes', 'No', self._resetHuman)
        else:
            self._resetHuman()

    def _resetHuman(self):
        human = self.selectedHuman
        human.resetMeshValues()
        human.applyAllTargets(self.progress)
        self.setFilenameCaption("Untitled")
        self.setFileModified(False)
        self.clearUndoRedo()

    # Camera navigation
    def rotateCamera(self, axis, amount):
        self.modelCamera.addRotation(axis, amount)
        if axis == 1 and self.modelCamera.getRotation()[1] in [0, 90, 180, 270]:
            # Make sure that while rotating the grid never appears
            self.modelCamera.addRotation(1, 0.001)
        self.redraw()

    def panCamera(self, axis, amount):
        self.modelCamera.addTranslation(axis, amount)
        self.redraw()

    def cameraSpeed(self):
        if mh.getKeyModifiers() & mh.Modifiers.SHIFT:
            return gui3d.app.settings.get('highspeed', 5)
        else:
            return gui3d.app.settings.get('lowspeed', 1)

    def zoomCamera(self, amount):
        self.modelCamera.addZoom(amount * self.cameraSpeed())
        self.redraw()

    def rotateAction(self, axis):
        return animation3d.RotateAction(self.modelCamera, self.modelCamera.getRotation(), axis)

    def axisView(self, axis):
        tmp = self.modelCamera.limitInclination
        self.modelCamera.limitInclination = False
        animation3d.animate(self, 0.20, [self.rotateAction(axis)])
        self.modelCamera.limitInclination = tmp

    def rotateDown(self):
        self.rotateCamera(0, 5.0)

    def rotateUp(self):
        self.rotateCamera(0, -5.0)

    def rotateLeft(self):
        self.rotateCamera(1, -5.0)

    def rotateRight(self):
        self.rotateCamera(1, 5.0)

    def panUp(self):
        self.panCamera(1, 0.05)

    def panDown(self):
        self.panCamera(1, -0.05)

    def panRight(self):
        self.panCamera(0, 0.05)

    def panLeft(self):
        self.panCamera(0, -0.05)

    def zoomOut(self):
        self.zoomCamera(0.65)

    def zoomIn(self):
        self.zoomCamera(-0.65)

    def frontView(self):
        self.axisView([0.0, 0.0, 0.0])

    def rightView(self):
        self.axisView([0.0, 90.0, 0.0])

    def topView(self):
        self.axisView([90.0, 0.0, 0.0])

    def backView(self):
        self.axisView([0.0, 180.0, 0.0])

    def leftView(self):
        self.axisView([0.0, -90.0, 0.0])

    def bottomView(self):
        self.axisView([-90.0, 0.0, 0.0])

    def resetView(self):
        cam = self.modelCamera
        animation3d.animate(self, 0.20, [
            self.rotateAction([0.0, 0.0, 0.0]),
            animation3d.PathAction(self.modelCamera, [self.modelCamera.getPosition(), [0.0, 0.0, 0.0]]),
            animation3d.ZoomAction(self.modelCamera, self.modelCamera.zoomFactor, 1.0) ])

    # Mouse actions
    def mouseTranslate(self, event):

        speed = self.cameraSpeed()
        self.modelCamera.addXYTranslation(event.dx * speed, event.dy * speed)

    def mouseRotate(self, event):

        speed = self.cameraSpeed()

        rotX = 0.5 * event.dy * speed
        rotY = 0.5 * event.dx * speed
        self.modelCamera.addRotation(0, rotX)
        self.modelCamera.addRotation(1, rotY)

    def mouseZoom(self, event):

        speed = self.cameraSpeed()

        if gui3d.app.settings.get('invertMouseWheel', False):
            speed *= -1

        self.modelCamera.addZoom( -0.05 * event.dy * speed )

    def mouseFocus(self, ev):
        pass

    def promptAndExit(self):
        if self.modified:
            self.prompt('Exit', 'You have unsaved changes. Are you sure you want to exit the application?', 'Yes', 'No', self.stop)
        else:
            self.stop()

    def toggleProfiling(self):
        import profiler
        if self.actions.profiling.isChecked():
            profiler.start()
            log.notice('profiling started')
        else:
            profiler.stop()
            log.notice('profiling stopped')
            mh.changeTask('Utilities', 'Profile')

    def createActions(self):
        """
        Creates the actions toolbar with icon buttons.
        """
        self.actions = gui.Actions()

        def action(*args, **kwargs):
            action = gui.Action(*args, **kwargs)
            self.mainwin.addAction(action)
            if toolbar is not None:
                toolbar.addAction(action)
            return action


        # Global actions (eg. keyboard shortcuts)
        toolbar = None

        self.actions.rendering = action('rendering', 'Rendering',     self.goToRendering)
        self.actions.modelling = action('modelling', 'Modelling',     self.goToModelling)
        self.actions.exit      = action('exit'     , 'Exit',          self.promptAndExit)

        self.actions.rotateU   = action('rotateU',   'Rotate Up',     self.rotateUp)
        self.actions.rotateD   = action('rotateD',   'Rotate Down',   self.rotateDown)
        self.actions.rotateR   = action('rotateR',   'Rotate Right',  self.rotateRight)
        self.actions.rotateL   = action('rotateL',   'Rotate Left',   self.rotateLeft)
        self.actions.panU      = action('panU',      'Pan Up',        self.panUp)
        self.actions.panD      = action('panD',      'Pan Down',      self.panDown)
        self.actions.panR      = action('panR',      'Pan Right',     self.panRight)
        self.actions.panL      = action('panL',      'Pan Left',      self.panLeft)
        self.actions.zoomIn    = action('zoomIn',    'Zoom In',       self.zoomIn)
        self.actions.zoomOut   = action('zoomOut',   'Zoom Out',      self.zoomOut)

        self.actions.profiling = action('profiling', 'Profiling',     self.toggleProfiling, toggle=True)


        # 1 - File toolbar
        toolbar = self.file_toolbar = mh.addToolBar("File")

        self.actions.load      = action('load',      'Load',          self.goToLoad)
        self.actions.save      = action('save',      'Save',          self.goToSave)
        self.actions.export    = action('export',    'Export',        self.goToExport)


        # 2 - Edit toolbar
        toolbar = self.edit_toolbar = mh.addToolBar("Edit")

        self.actions.undo      = action('undo',      'Undo',          self.undo)
        self.actions.redo      = action('redo',      'Redo',          self.redo)
        self.actions.reset     = action('reset',     'Reset',         self.resetHuman)


        # 3 - View toolbar
        toolbar = self.view_toolbar = mh.addToolBar("View")

        self.actions.smooth    = action('smooth',    'Smooth',        self.toggleSubdivision, toggle=True)
        self.actions.wireframe = action('wireframe', 'Wireframe',     self.toggleSolid, toggle=True)


        # 4 - Symmetry toolbar
        toolbar = self.sym_toolbar = mh.addToolBar("Symmetry")

        self.actions.symmetryR = action('symm1', 'Symmmetry R>L',     self.symmetryLeft)
        self.actions.symmetryL = action('symm2', 'Symmmetry L>R',     self.symmetryRight)
        self.actions.symmetry  = action('symm',  'Symmmetry',         self.symmetry, toggle=True)


        # 5 - Camera toolbar
        toolbar = self.camera_toolbar = mh.addToolBar("Camera")

        self.actions.front     = action('front',     'Front view',    self.frontView)
        self.actions.back      = action('back',      'Back view',     self.backView)
        self.actions.right     = action('right',     'Right view',    self.rightView)
        self.actions.left      = action('left',      'Left view',     self.leftView)
        self.actions.top       = action('top',       'Top view',      self.topView)
        self.actions.bottom    = action('bottom',    'Bottom view',   self.bottomView)
        self.actions.resetCam  = action('resetCam',  'Reset camera',  self.resetView)


        # 6 - Other toolbar
        toolbar = self.other_toolbar = mh.addToolBar("Other")

        self.actions.grab      = action('grab',      'Grab screen',   self.grabScreen)
        self.actions.help      = action('help',      'Help',          self.goToHelp)


    def createShortcuts(self):
        for action, (modifier, key) in self.shortcuts.iteritems():
            action = getattr(self.actions, action, None)
            if action is not None:
                mh.setShortcut(modifier, key, action)

    def OnInit(self):
        mh.Application.OnInit(self)

        #[BAL 07/14/2013] work around focus bug in PyQt on OS X
        if sys.platform == 'darwin':
            G.app.mainwin.raise_()

        self.setLanguage("english")

        self.loadSettings()

        # Necessary because otherwise setting back to default theme causes crash
        self.setTheme("default")
        log.debug("Using Qt system style %s", self.getLookAndFeel())

        self.createActions()
        self.syncUndoRedo()

        self.createShortcuts()

        self.splash = gui.SplashScreen(gui3d.app.getThemeResource('images', 'splash.png'), mh.getVersionDigitsStr())
        self.splash.show()

        self.tabs = self.mainwin.tabs

        @self.tabs.mhEvent
        def onTabSelected(tab):
            self.switchCategory(tab.name)

    def run(self):
        self.start()

    def addExporter(self, exporter):
        self.getCategory('Files').getTaskByName('Export').addExporter(exporter)<|MERGE_RESOLUTION|>--- conflicted
+++ resolved
@@ -306,11 +306,7 @@
 
         from scene import Scene
         from getpath import findFile
-<<<<<<< HEAD
-        self.currentScene = Scene(findFile("scenes/default.mhscene"))
-=======
         self._currentScene = Scene(findFile("scenes/default.mhscene"))
->>>>>>> 3c3f64bb
 
         @self._currentScene.mhEvent
         def onChanged(scene):
@@ -657,10 +653,7 @@
 
         self.splash.hide()
         # self.splash.finish(self.mainwin)
-<<<<<<< HEAD
-=======
         self.splash.close()
->>>>>>> 3c3f64bb
         self.splash = None
 
         # Restore main window size and position
