--- conflicted
+++ resolved
@@ -46,11 +46,7 @@
 import subprocess
 
 ## Version information #########################################################
-<<<<<<< HEAD
 version = [1, 1, 0]                     # Major, minor and patch version number
-=======
-version = [1, 0, 1]                     # Major, minor and patch version number
->>>>>>> f849f7f4
 release = False                         # False for nightly
 versionSub = ""                         # Short version description
 meshVersion = "hm08"                    # Version identifier of the basemesh
