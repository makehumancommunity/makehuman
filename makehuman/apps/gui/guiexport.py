--- conflicted
+++ resolved
@@ -98,13 +98,7 @@
                 log.error("Unknown export format selected!")
                 return
 
-<<<<<<< HEAD
-            gui3d.app.prompt('Info', u'The mesh has been exported to %s.', 'OK', helpId='exportHelp', fmtArgs = dir)
-
-            mh.changeCategory('Modelling')
-=======
             gui3d.app.prompt('Info', u'The mesh has been exported to %s.', 'OK', fmtArgs = dir)
->>>>>>> 3c3f64bb
 
 
     _scales = {
