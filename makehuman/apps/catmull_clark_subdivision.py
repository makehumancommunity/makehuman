#!/usr/bin/python2.7
# -*- coding: utf-8 -*-

""" 
Mesh Subdivision Plugin.

**Project Name:**      MakeHuman

**Product Home Page:** http://www.makehuman.org/

**Code Home Page:**    https://bitbucket.org/MakeHuman/makehuman/

**Authors:**           Marc Flerackers, Glynn Clements

**Copyright(c):**      MakeHuman Team 2001-2014

**Licensing:**         AGPL3 (http://www.makehuman.org/doc/node/the_makehuman_application.html)

    This file is part of MakeHuman (www.makehuman.org).

    This program is free software: you can redistribute it and/or modify
    it under the terms of the GNU Affero General Public License as
    published by the Free Software Foundation, either version 3 of the
    License, or (at your option) any later version.

    This program is distributed in the hope that it will be useful,
    but WITHOUT ANY WARRANTY; without even the implied warranty of
    MERCHANTABILITY or FITNESS FOR A PARTICULAR PURPOSE.  See the
    GNU Affero General Public License for more details.

    You should have received a copy of the GNU Affero General Public License
    along with this program.  If not, see <http://www.gnu.org/licenses/>.

**Coding Standards:**  See http://www.makehuman.org/node/165

Abstract
--------

TODO
"""

__docformat__ = 'restructuredtext'

import time
import numpy as np

from module3d import Object3D
import log

class SubdivisionObject(Object3D):
    def __init__(self, object, staticFaceMask=None):
        """
        If staticFaceMask is specified (which is a face mask valid on object), 
        the masked faces and their vertices are not included as geometry in
        this subdivision object (higher performance).
        After building a subdivision object, a (dynamic) face mask can still be
        set on the faces of the subdiv mesh.
        """
        name = object.name + '.sub'
        super(SubdivisionObject, self).__init__(name, 4)

        self.MAX_FACES = object.MAX_FACES
        self.cameraMode = object.cameraMode
        self.visibility = object.visibility
        self.pickable = object.pickable
        self.transparentPrimitives = object.transparentPrimitives * 4
        self.object = object.object
        self.parent = object    # TODO avoid conflicts with clone()'s parent
        self.priority = object.priority
        if staticFaceMask is None:
            self._staticFaceMask = np.ones(object.getFaceCount(), dtype=bool)
        else:
            self._staticFaceMask = staticFaceMask

    def create(self, progressCallback):
        log.debug('Applying Catmull-Clark subdivision on %s.', self.parent.name)
        total = 19
        now = [time.time()]
        def progress(x):
            last = now[0]
            now[0] = time.time()
            log.debug('Step %d: %f seconds processed', x, now[0] - last)
            if progressCallback:
                progressCallback(float(x)/total)

        progress(0)
        
        parent = self.parent
        nverts = len(parent.coord)
        ntexco = len(parent.texco)
        nfaces = len(parent.fvert)

        for g in parent._faceGroups:
            fg = self.createFaceGroup(g.name)

        progress(1)

        face_mask = self.staticFaceMask
        self.face_map = np.argwhere(face_mask)[...,0]
        self.face_rmap = np.zeros(nfaces, dtype=int) - 1
        nfaces = len(self.face_map)
        self.face_rmap[self.face_map] = np.arange(nfaces)

        progress(2)

        verts = parent.fvert[face_mask]
        vert_mask = np.zeros(nverts, dtype = bool)
        vert_mask[verts] = True
        self.vtx_map = np.argwhere(vert_mask)[...,0]
        vtx_rmap = np.zeros(nverts, dtype=int) - 1
        nverts = len(self.vtx_map)
        vtx_rmap[self.vtx_map] = np.arange(nverts)
        self.vtx_rmap = vtx_rmap

        progress(3)

        uvs = parent.fuvs[face_mask]
        uv_mask = np.zeros(ntexco, dtype = bool)
        uv_mask[uvs] = True
        self.uv_map = np.argwhere(uv_mask)[...,0]
        uv_rmap = np.zeros(ntexco, dtype=int) - 1
        ntexco = len(self.uv_map)
        uv_rmap[self.uv_map] = np.arange(ntexco)

        progress(4)

        fvert = vtx_rmap[parent.fvert[self.face_map]]
        vedges = np.dstack((fvert,np.roll(fvert,-1,axis=1)))  # All 4 edges belonging to each face

        fuv = uv_rmap[parent.fuvs[self.face_map]]
        tedges = np.dstack((fuv,np.roll(fuv,-1,axis=1)))

        self.cbase = nverts            # Index of first subdivided vert
        self.ebase = nverts + nfaces   # Edge base index 

        self.tcbase = ntexco
        self.tebase = ntexco + nfaces

        progress(5)

        vedges = vedges.astype(np.uint64)
        va = np.min(vedges, axis=-1)
        vb = np.max(vedges, axis=-1)
        p = (va << 32) | vb
        p = p.reshape(-1)
        del va, vb
        vedgelist, fvedges2 = np.unique(p, return_inverse=True)
        del p
        vedgelist = vedgelist[:,None] >> np.array([[32,0]], dtype=np.uint64)
        vedgelist = vedgelist.astype(np.uint32)
        fvedges2 = fvedges2.reshape(vedges[...,0].shape)

        _, x0 = np.unique(fvedges2, return_index=True)
        _, x1 = np.unique(fvedges2[::-1], return_index=True)
        xmap = np.hstack((x0[:,None]/4, len(fvedges2) - 1 - x1[:,None]/4))
        vedgelist = np.hstack((vedgelist, xmap)).reshape((-1,2,2))
        del xmap

        tedges = tedges.astype(np.uint64)
        ta = np.min(tedges, axis=-1)
        tb = np.max(tedges, axis=-1)
        q = (ta << 32) | tb
        q = q.reshape(-1)
        del ta, tb
        tedgelist, ftedges2 = np.unique(q, return_inverse=True)
        del q
        tedgelist = tedgelist[:,None] >> np.array([[32,0]], dtype=np.uint64)
        tedgelist = tedgelist.astype(np.uint32)
        ftedges2 = ftedges2.reshape(tedges[...,0].shape)

        progress(6)

        nfaces = len(self.face_map)

        self.fvert = np.empty((nfaces,4,4), dtype=np.uint32)
        self.fuvs  = np.empty((nfaces,4,4), dtype=np.uint32)
        self.group = np.empty((nfaces,4), dtype=np.uint16)
        self.face_mask = np.empty((nfaces,4), dtype=bool)

        # Create faces
        # v0  e0  v1
        # 
        # e3  c   e1
        #
        # v3  e2  v2

        self.fvert[:,:,0] = fvert
        self.fvert[:,:,2] = np.arange(nfaces)[:,None] + self.cbase

        self.fuvs[:,:,0] = fuv
        self.fuvs[:,:,2] = np.arange(nfaces)[:,None] + self.tcbase

        self.group[...] = parent.group[self.face_map][:,None]
        self.face_mask[...] = parent.face_mask[self.face_map][:,None]

        progress(7)

        fvedges2 = np.asarray(fvedges2, dtype=np.uint32) + self.ebase

        self.fvert[:,:,1] = fvedges2
        self.fvert[:,:,3] = np.roll(fvedges2,1,axis=-1)

        ftedges2 = np.asarray(ftedges2, dtype=np.uint32) + self.tebase

        self.fuvs[:,:,1] = ftedges2
        self.fuvs[:,:,3] = np.roll(ftedges2,1,axis=-1)

        progress(8)

        # self.evert[i,0] contains the two vertices that define the edge which
        # is divided in half by edge vertex with index i
        # self.evert[i,1] contains the two center vertices in the faces
        # that border on the edge [i,0]
        self.evert = np.asarray(vedgelist, dtype = np.uint32)
        self.etexc = np.asarray(tedgelist, dtype = np.uint32)

        # TODO document
        self.vedge = np.zeros((nverts, self.MAX_FACES), dtype=np.uint32)
        self.nedges = np.zeros(nverts, dtype=np.uint8)

        progress(9)

        map_ = np.argsort(self.evert[:,0,:].flat)
        vi = self.evert[:,0,:].flat[map_]
        ei = np.mgrid[:len(self.evert),:2][0].flat[map_].astype(np.uint32)
        del map_
        ix, first = np.unique(vi, return_index=True)
        n = first[1:] - first[:-1]
        n = np.hstack((n, np.array([len(vi) - first[-1]])))
        self.nedges[ix] = n.astype(np.uint8)
        for i in xrange(len(ix)):
            self.vedge[ix[i],:n[i]] = ei[first[i]:][:n[i]]
        del vi, ei, ix, n, first

        progress(10)

        nverts = self.ebase + len(vedgelist)

        self.coord = np.zeros((nverts, 3), dtype=np.float32)
        self.vnorm = np.zeros((nverts, 3), dtype=np.float32)
        self.vtang = np.zeros((nverts, 4), dtype=np.float32)
        self.color = np.zeros((nverts, 4), dtype=np.uint8) + 255
        self.vface = np.zeros((nverts, self.MAX_FACES), dtype=np.uint32)
        self.nfaces = np.zeros(nverts, dtype=np.uint8)

        self.ucoor = False
        self.unorm = False
        self.utang = False
        self.ucolr = False

        progress(11)

        ntexco = self.tebase + len(tedgelist)

        self.texco = np.zeros((ntexco, 2), dtype=np.float32)

        self.utexc = False

        progress(12)

        nfaces *= 4

        self.fvert = self.fvert.reshape((nfaces,4))
        self.fuvs  = self.fuvs.reshape((nfaces,4))
        self.group = self.group.reshape(nfaces)
        self.face_mask = self.face_mask.reshape(nfaces)
        self.fnorm = np.zeros((nfaces,3))

        progress(13)

        self._update_faces()

        progress(14)

        self.updateIndexBuffer()

        progress(15)

        self.update_uvs()

        progress(16)

        self.update_coords()

        progress(17)

        self.calcNormals()

        progress(18)

        self.sync_all()

        progress(19)


        # VERTEX MAPPING _parent_map: (subdiv -> parent)
        # [[v0 -1 -1 -1]                (1 reference vert,  weight == 1)
        #  [v1 -1 -1 -1]
        #  ...
        #  [vn -1 -1 -1]
        #  [c0  c  c  c]  index: cbase  (4 reference verts, weight == 1/4)
        #  [c1  c  c  c]
        #  ...
        #  [cn  c  c  c]
        #  [e0  e -1 -1]  index: ebase  (2 reference verts, weight == 1/2)
        #  [e1  e -1 -1]
        #  ...
        #  [en  e -1 -1]]  with n == self.getVertexCount()

        self._parent_map = - np.ones((self.getVertexCount(), 4), dtype=np.int32)
        # Map base verts onto themselves
        self._parent_map[:self.cbase, 0] = self.vtx_map[:]
        # Face-center verts are mapped to the 4 base verts connected to the face
        self._parent_map[self.cbase:self.ebase, :4] = self.vtx_map[parent.fvert[self.face_map]]
        # Edge-center verts are mapped to the 2 base verts that are endpoints of the edge
        self._parent_map[self.ebase:, :2] = self.evert[:,0,:]

        self._parent_map_weights = np.zeros(self._parent_map.shape[0], dtype=np.float32)
        self._parent_map_weights[:self.cbase] = 1.0
        self._parent_map_weights[self.cbase:self.ebase] = 1.0/4
        self._parent_map_weights[self.ebase:] = 1.0/2


        # VERTEX MAPPING _inverse_parent_map: (parent -> subdiv)
        # [[v0 c0 c1 c2 ... cM e0 e1 e2 ... eM]   with M == parent.MAX_FACES
        #  [v1 c0 c1 c2 ... cM e0 e1 e2 ... eM]
        #  ...
        #  [vn c0 c1 c2 ... cM e0 e1 e2 ... eM]]  with n == parent.getVertexCount()
        #
        # Invalid columns have index value -1

        self._inverse_parent_map = - np.ones((self.parent.getVertexCount(), 1+2*parent.MAX_FACES), dtype=np.int32)
        # Inverse map base verts
        self._inverse_parent_map[:, 0] = self.vtx_rmap[:]

        # Inverse map center verts
        cvert = self._parent_map[self.cbase:self.ebase, :4]
        _reverse_n_to_m_map(cvert,
                            self._inverse_parent_map[:, 1:1+parent.MAX_FACES],
                            offset=self.cbase)

        # Inverse map edge verts
        evert = self._parent_map[self.ebase:, :2]
        col_offset = 1 + parent.MAX_FACES
        _reverse_n_to_m_map(evert,
                            self._inverse_parent_map[:, col_offset:col_offset+parent.MAX_FACES],
                            offset=self.ebase)

        # TODO defer calculation of mapping until it is requested

    @property
    def parent_map_weights(self):
        # TODO populate in deferred form, make this a getter (and retrieve recursively)
        return self._parent_map_weights
<<<<<<< HEAD
=======

    def dump(self):
        for k in dir(self):
            v = getattr(self, k)
            if isinstance(v, type(self.fvert)):
                fmt = '%.6f' if v.dtype in (np.float32, float) else '%d'
                if len(v.shape) > 2:
                    v = v.reshape((-1,v.shape[-1]))
                np.savetxt('dump/%s.txt' % k, v, fmt=fmt)
>>>>>>> 6d4c31aa

    def update_uvs(self):
        parent = self.parent

        btexc = self.texco[:self.tcbase]
        ctexc = self.texco[self.tcbase:self.tebase]
        etexc = self.texco[self.tebase:]

        ctexc[...] = np.sum(parent.texco[parent.fuvs[self.face_map]], axis=1) / 4

        iva = self.etexc[:,0]
        ivb = self.etexc[:,1]

        ptexco = parent.texco[self.uv_map]

        ta = ptexco[iva]
        tb = ptexco[ivb]
        etexc[...] = (ta + tb) / 2
        del iva, ivb, ta, tb

        btexc[...] = ptexco

        self.markUVs()

        self.has_uv = parent.has_uv

    def update_coords(self):
        """
        Recalculate positions of subdiv coordinates
        
         v0  e0  v1
         
         e3  c   e1
        
         v3  e2  v2

        with vi base verts at interpolated positions (bvert)
        with c newly introduced center verts in the center of each face (cvert)
        with ei newly introduced verts at the centers of the poly edges (evert)
        """
        parent = self.parent

        bvert = self.coord[:self.cbase]            # Base verts
        cvert = self.coord[self.cbase:self.ebase]  # Poly center verts
        evert = self.coord[self.ebase:]            # Edge verts

        cvert[...] = np.sum(parent.coord[parent.fvert[self.face_map]], axis=1) / 4

        pcoord = parent.coord[self.vtx_map]

        iva = self.evert[:,0,0]  # References to base verts
        ivb = self.evert[:,0,1]
        ic1 = self.evert[:,1,0]  # References to center verts
        ic2 = self.evert[:,1,1]

        va = pcoord[iva]
        vb = pcoord[ivb]
        mvert = va + vb
        del iva, ivb, va, vb

        vc1 = cvert[ic1]
        vc2 = cvert[ic2]
        vc = vc1 + vc2
        del vc1, vc2

        inedge = (ic1 == ic2)

        # Calculate edge vert coordinates: average two e verts when at edge, else average over 4
        evert[...] = np.where(inedge[:,None], mvert / 2, (mvert + vc) / 4)
        del ic1, ic2, vc

        nvface = parent.nfaces[self.vtx_map]

        # comment: this code could really do with some comments
        edgewt = np.arange(self.MAX_FACES)[None,:,None] < self.nedges[:,None,None]
        edgewt2 = edgewt * inedge[self.vedge][:,:,None]
        edgewt = edgewt / self.nedges.astype(np.float32)[:,None,None]
        nvedge = np.sum(edgewt2, axis=1)
        oevert = np.sum(mvert[self.vedge] * edgewt / 2, axis=1)
        oevert2 = np.sum(mvert[self.vedge] * edgewt2 / 2, axis=1)
        facewt = np.arange(self.MAX_FACES)[None,:,None] < nvface[:,None,None]
        facewt = facewt / nvface.astype(np.float32)[:,None,None]
        ofvert = np.sum(cvert[self.face_rmap[parent.vface[self.vtx_map]]] * facewt, axis=1)
        opvert = pcoord

        valid = nvface >= 3

        bvert[...] = np.where(valid[:,None],
                              np.where((self.nedges == nvface)[:,None],
                                       (ofvert + 2 * oevert + (nvface[:,None] - 3) * opvert) / nvface[:,None],
                                       (oevert2 + opvert) / (nvedge + 1)),
                              (3 * oevert - ofvert) / 2)

        self.markCoords(coor=True)

    def update(self):
        self.update_coords()
        super(SubdivisionObject, self).update()

    def changeFaceMask(self, mask, indices=None, remapFromUnsubdivided=True):
        """
        Change face mask of subdivided mesh.
        If remapFromUnsubdivided is True (default), the mask parameter is
        expected to be a face mask for the original mesh (self.parent).
        In this case a remapping to the subdivided faces will occur (indices 
        parameter is ignored).

        If remapFromUnsubdivided is False, a facemask can be applied directly
        on the subdivided mesh faces.
        """
        if remapFromUnsubdivided:
            nBaseFaces = len(self.face_map)

            # Duplicate the facemask to 4 faces per seedmesh face
            subdiv_face_mask = np.zeros((nBaseFaces, 4), dtype=bool)
            subdiv_face_mask[:] = mask[self.face_map][:,None]
            subdiv_face_mask = subdiv_face_mask.reshape(4*nBaseFaces)

            super(SubdivisionObject, self).changeFaceMask(subdiv_face_mask)
        else:
            super(SubdivisionObject, self).changeFaceMask(mask)

    @property
    def staticFaceMask(self):
        return self._staticFaceMask

    def clone(self, scale=1.0, filterMaskedVerts=False):
        # First clone the seed mesh
        otherSeed = self.parent.clone(scale, filterMaskedVerts)
        # Then generate a subdivision for it
        if filterMaskedVerts:
            # All masked vertices, static and dynamic are filtered out from parent
            staticFaceMask = None
        else:
            staticFaceMask = self.staticFaceMask
        return createSubdivisionObject(otherSeed, staticFaceMask)


def _reverse_n_to_m_map(input, output, offset=0):
    # Using same algorithm as module3d._update_faces to construct inverse 
    # mapping with variable number of valid columns
    map_ = np.argsort(input.flat)
    vi = input.flat[map_]
    fi = np.mgrid[:input.shape[0],:input.shape[1]][0].flat[map_].astype(np.uint32)
    del map_
    ix, first = np.unique(vi, return_index=True)
    n = first[1:] - first[:-1]
    n_last = len(vi) - first[-1]
    n = np.hstack((n, np.array([n_last])))
    for i in xrange(len(ix)):
        output[ix[i], :n[i]] = offset + fi[first[i]:][:n[i]]


def createSubdivisionObject(object, staticFaceMask=None, progressCallback=None):
    obj = SubdivisionObject(object, staticFaceMask)
    obj.create(progressCallback)
    return obj

def updateSubdivisionObject(object, progressCallback=None):
    object.update()
    object.calcNormals()
    object.sync_all()<|MERGE_RESOLUTION|>--- conflicted
+++ resolved
@@ -352,18 +352,6 @@
     def parent_map_weights(self):
         # TODO populate in deferred form, make this a getter (and retrieve recursively)
         return self._parent_map_weights
-<<<<<<< HEAD
-=======
-
-    def dump(self):
-        for k in dir(self):
-            v = getattr(self, k)
-            if isinstance(v, type(self.fvert)):
-                fmt = '%.6f' if v.dtype in (np.float32, float) else '%d'
-                if len(v.shape) > 2:
-                    v = v.reshape((-1,v.shape[-1]))
-                np.savetxt('dump/%s.txt' % k, v, fmt=fmt)
->>>>>>> 6d4c31aa
 
     def update_uvs(self):
         parent = self.parent
