--- conflicted
+++ resolved
@@ -1104,7 +1104,6 @@
         verts = self.meshData.getCoords(self.meshData.getVerticesForGroups([fg.name]))
         return verts.mean(axis=0)
 
-<<<<<<< HEAD
     def setSkeleton(self, skel, vertexWeights=None):
         self.callEvent('onChanging', events3d.HumanEvent(self, 'skeleton'))
         animation.AnimatedMesh.setSkeleton(self, skel)
@@ -1154,10 +1153,7 @@
         animated.AnimatedMesh.setPosed(self, posed)
         self.callEvent('onChanged', event)
 
-    def load(self, filename, update=True, progressCallback=None):
-=======
     def load(self, filename, update=True):
->>>>>>> a25d3594
         from codecs import open
         log.message("Loading human from MHM file %s.", filename)
         progress = Progress()(0.0, 0.8)
@@ -1216,6 +1212,7 @@
 
     def save(self, filename, tags):
         from codecs import open
+        from progress import Progress
         progress = Progress(len(G.app.saveHandlers))
         event = events3d.HumanEvent(self, 'save')
         event.path = filename
@@ -1233,4 +1230,5 @@
         f.write('subdivide %s' % self.isSubdivided())
 
         f.close()
+        progress(1)
         self.callEvent('onChanged', event)