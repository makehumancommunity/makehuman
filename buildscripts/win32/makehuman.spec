# -*- mode: python -*-

"""
MakeHuman pyinstaller spec file for Windows build

**Project Name:**      MakeHuman

**Product Home Page:** http://www.makehuman.org/

**Code Home Page:**    https://bitbucket.org/MakeHuman/makehuman/

**Authors:**           Jonas Hauquier, Benjamin A Lau, Joel Palmius

**Copyright(c):**      MakeHuman Team 2001-2014

**Licensing:**         AGPL3 (see also http://www.makehuman.org/node/318)

**Coding Standards:**  See http://www.makehuman.org/node/165

Abstract
--------

Create a windows executable package for the MakeHuman application."
"""


import sys
import subprocess
import zipfile
import os
import shutil

sys.path = sys.path + ['..']
import build_prepare

package_name = "makehuman"  
package_explicit = False 
package_version = None
dist_dir = None
hgpath = "hg"

def hgRootPath(subpath=""):
    """
    The source location, root folder of the hg repository.
    (we assume cwd is in buildscripts/win32 relative to hg root)
    """
    return os.path.join('..', '..', subpath)

def exportPath(subpath=""):
    """
    The export path, where the source files to be packaged are exported.
    """
    global hgRootPath
    global package_name
    global package_explicit
    if package_explicit:
<<<<<<< HEAD
        return os.path.abspath(os.path.join(hgRootPath(), '..', package_name + '_export_win32', subpath))
    else:
        return os.path.abspath(os.path.join(hgRootPath(), '..', 'mh_export_win32', subpath))
=======
        return os.path.join(hgRootPath(), '..', package_name + '_export_win32', subpath)
    else:
        return os.path.join(hgRootPath(), '..', 'mh_export_win32', subpath)
>>>>>>> 2102db9b

def distPath(subpath=""):
    """
    The distribution path, where the compiled files are stored and additional
    data from export path is copied. This folder will eventually be packaged
    for distribution.
    """
    return os.path.join('dist', subpath)

def parseConfig(configPath):
    if os.path.isfile(configPath):
        import ConfigParser
        config = ConfigParser.ConfigParser()
        config.read(configPath)
        return config
    else:
        return None

def configure(confpath):
  global package_name
  global package_version
  global package_explicit
  global hgpath
  global dist_dir
  global parseConfig
  global exportPath

  def _conf_get(config, section, option, defaultVal):
    try:
        return config.get(section, option)
    except:
        return defaultVal

  conf = parseConfig(confpath)
  if conf is None:
    print "No config file at %s, using defaults or options passed on commandline." % confpath
  else:
    print "Using config file at %s. NOTE: properties in config file will override any other settings!" % confpath

    hgpath = _conf_get(conf, 'General', 'hgPath', hgpath)
    package_name = _conf_get(conf, 'Win32', 'packageName', package_name)
    package_version = _conf_get(conf, 'Win32', 'packageVersion', package_version)
    dist_dir = _conf_get(conf, 'Win32', 'distDir', dist_dir)
    if not (package_name == "makehuman"):
      package_explicit = True

configure("../build.conf")
if not dist_dir is None:
    if os.path.exists(dist_dir):
        shutil.rmtree(dist_dir)
    os.makedirs(dist_dir)

# Export source to export folder and run scripts
if os.path.exists(exportPath()):
    shutil.rmtree(exportPath())
i = exportInfo = build_prepare.export(sourcePath = hgRootPath(), exportFolder = exportPath())

# Copy extra windows-specific files to export folder
shutil.copy(hgRootPath('makehuman/icons/makehuman.ico'), i.applicationPath('makehuman.ico'))
exportInfo.datas.append(os.path.join(i.rootSubpath, 'makehuman.ico'))

# Create config file for the Qt libraries to be able to load plugins
# (such as for loading jpg and svg images)
qtConf = open(i.applicationPath('qt.conf'), 'wb')
qtConf.write('[Paths]\nPrefix = .\nPlugins = qt4_plugins')
qtConf.close()
exportInfo.datas.append(os.path.join(i.rootSubpath, 'qt.conf'))

# Change to the export dir for building
#os.chdir(exportPath())


VERSION = exportInfo.version
HGREV = exportInfo.revision
NODEID = exportInfo.nodeid

if exportInfo.isRelease:
    VERSION_FN = VERSION.replace(' ', '-').lower()
else:
    VERSION_FN= str(HGREV) + '-' + NODEID


appExecutable = exportPath( i.mainExecutable )

a = Analysis([appExecutable] + i.getPluginFiles(),
             pathex= [ exportPath(p) for p in i.pathEx ],
             hiddenimports=[],
             hookspath=None,
             runtime_hooks=None
             )

##### include mydir in distribution #######
def extra_datas(mydir):
    global exportInfo
    global exportPath
    def rec_glob(p, files):
        import os
        import glob
        for d in glob.glob(p):
            if os.path.isfile(d):
                files.append(d)
            rec_glob("%s/*" % d, files)
    if os.path.isfile(mydir):
        files = [mydir]
    else:
        files = []
        rec_glob("%s/*" % mydir, files)
    extra_datas = []
    for f in files:
        ft = os.path.relpath(f, exportInfo.applicationPath())
        fs = os.path.normpath(os.path.realpath(f))
        extra_datas.append((ft, fs, 'DATA'))

    return extra_datas
###########################################

# append all of our necessary subdirectories
for p in exportInfo.datas:
    a.datas += extra_datas(exportPath(p))


### Build
pyz = PYZ(a.pure)
if sys.platform == 'darwin':
    # MAC OSX
    exe = EXE(pyz,
          a.scripts,
          exclude_binaries=True,
          name='makehuman',
          debug=False,
          strip=None,
          upx=False,
          console=False )
    coll = COLLECT(exe,
        a.binaries,
        a.zipfiles,
        a.datas,
        strip=None,
        upx=True,
        name='makehuman')
    app = BUNDLE(coll,
        name='MakeHuman.app',
        icon='icons/makehuman.icns')
    if os.path.exists(os.path.join("dist","MakeHuman.dmg")):
        os.remove(os.path.join("dist","MakeHuman.dmg"))
    subprocess.check_call(["hdiutil","create","dist/MakeHuman.dmg","-srcfolder","dist/MakeHuman.app","-volname","'MakeHuman for Mac OS X'"])
        
elif sys.platform == 'win32':
    # WINDOWS
    exe = EXE(pyz,
        a.scripts,
        exclude_binaries=True,
        name='makehuman.exe',
        icon=i.applicationPath('makehuman.ico'),
        debug=False,
        strip=None,
        upx=True,
        console=False )
    coll = COLLECT(exe,
        a.binaries,
        a.zipfiles,
        a.datas,
        strip=None,
        upx=True,
        name='makehuman')
    target_dir = distPath('makehuman')
    if package_explicit and not package_version is None and not package_name is None:
        label = package_name + "-" + package_version
    else:
        label = package_name + "-" + VERSION_FN;
    zipfilename = distPath('%s-win32.zip' % label)
    zip = zipfile.ZipFile(zipfilename, 'w', zipfile.ZIP_DEFLATED)
    rootlen = len(target_dir) + 1
    for base, dirs, files in os.walk(target_dir):
        for file in files:
            fn = os.path.join(base, file)
            zip.write(fn, fn[rootlen:])
    zip.close()
    if not dist_dir is None:
        base = os.path.basename(zipfilename)
        dest = os.path.join(dist_dir,base)
<<<<<<< HEAD
        os.rename(zipfilename,dest)
=======
        os.rename(zipfilename,dest)
>>>>>>> 2102db9b
<|MERGE_RESOLUTION|>--- conflicted
+++ resolved
@@ -38,13 +38,15 @@
 package_version = None
 dist_dir = None
 hgpath = "hg"
+hg_root_path = os.path.abspath( os.path.join("..","..") )
 
 def hgRootPath(subpath=""):
     """
     The source location, root folder of the hg repository.
     (we assume cwd is in buildscripts/win32 relative to hg root)
     """
-    return os.path.join('..', '..', subpath)
+    global hg_root_path
+    return os.path.join(hg_root_path, subpath)
 
 def exportPath(subpath=""):
     """
@@ -54,15 +56,9 @@
     global package_name
     global package_explicit
     if package_explicit:
-<<<<<<< HEAD
         return os.path.abspath(os.path.join(hgRootPath(), '..', package_name + '_export_win32', subpath))
     else:
         return os.path.abspath(os.path.join(hgRootPath(), '..', 'mh_export_win32', subpath))
-=======
-        return os.path.join(hgRootPath(), '..', package_name + '_export_win32', subpath)
-    else:
-        return os.path.join(hgRootPath(), '..', 'mh_export_win32', subpath)
->>>>>>> 2102db9b
 
 def distPath(subpath=""):
     """
@@ -70,6 +66,10 @@
     data from export path is copied. This folder will eventually be packaged
     for distribution.
     """
+    global dist_dir
+
+    if not dist_dir is None:
+        return os.path.join(dist_dir, subpath)
     return os.path.join('dist', subpath)
 
 def parseConfig(configPath):
@@ -132,8 +132,7 @@
 exportInfo.datas.append(os.path.join(i.rootSubpath, 'qt.conf'))
 
 # Change to the export dir for building
-#os.chdir(exportPath())
-
+os.chdir(exportPath())
 
 VERSION = exportInfo.version
 HGREV = exportInfo.revision
@@ -144,8 +143,7 @@
 else:
     VERSION_FN= str(HGREV) + '-' + NODEID
 
-
-appExecutable = exportPath( i.mainExecutable )
+appExecutable = exportPath( 'makehuman\makehuman.py' )
 
 a = Analysis([appExecutable] + i.getPluginFiles(),
              pathex= [ exportPath(p) for p in i.pathEx ],
@@ -228,7 +226,7 @@
         strip=None,
         upx=True,
         name='makehuman')
-    target_dir = distPath('makehuman')
+    target_dir = hgRootPath('buildscripts\win32\dist\makehuman')
     if package_explicit and not package_version is None and not package_name is None:
         label = package_name + "-" + package_version
     else:
@@ -244,8 +242,4 @@
     if not dist_dir is None:
         base = os.path.basename(zipfilename)
         dest = os.path.join(dist_dir,base)
-<<<<<<< HEAD
-        os.rename(zipfilename,dest)
-=======
-        os.rename(zipfilename,dest)
->>>>>>> 2102db9b
+        os.rename(zipfilename,dest)